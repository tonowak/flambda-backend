--- conflicted
+++ resolved
@@ -481,17 +481,10 @@
 let equal_operation l r =
   match l, r with
   | SSE l, SSE r -> equal_operation_sse l r
-<<<<<<< HEAD
   | SSE2 l, SSE2 r -> equal_operation_sse2 l r
   | SSE3 l, SSE3 r -> equal_operation_sse3 l r
   | SSSE3 l, SSSE3 r -> equal_operation_ssse3 l r
   | SSE41 l, SSE41 r -> equal_operation_sse41 l r
-=======
-  | SSE2 _, SSE2 _ -> .
-  | SSE3 _, SSE3 _ -> .
-  | SSSE3 _, SSSE3 _ -> .
-  | SSE41 _, SSE41 _ -> .
->>>>>>> c9ddc5ce
   | SSE42 l, SSE42 r -> equal_operation_sse42 l r
   | (SSE _ | SSE2 _ | SSE3 _ | SSSE3 _ | SSE41 _ | SSE42 _), _ -> false
 
