--- conflicted
+++ resolved
@@ -81,34 +81,6 @@
     Type_shape.Type_shape.Tbl.add cache type_shape reference;
     match type_shape with
     | Ts_other | Ts_var _ -> fallback_die
-<<<<<<< HEAD
-    | Ts_predef predef ->
-      (match predef with
-      | Char ->
-        let enum = Proto_die.create ~reference ~parent:(Some parent_proto_die)
-                          ~tag:Dwarf_tag.Enumeration_type
-                          ~attribute_values:[
-                            DAH.create_name "char";
-                            DAH.create_byte_size_exn ~byte_size:8
-                          ] () in
-        List.iter (fun i ->
-          Proto_die.create_ignore ~parent:(Some enum)
-            ~tag:Dwarf_tag.Enumerator
-            ~attribute_values:[
-              DAH.create_const_value ~value:(Int64.of_int (2 * i + 1));
-              DAH.create_name (if i = 0 then "\\0" else String.make 1 (Char.chr i))
-            ] ()
-        ) (List.init 255 (fun i -> i));
-        reference
-      | _ ->
-        Proto_die.create_ignore ~reference ~parent:(Some parent_proto_die)
-          ~tag:Dwarf_tag.Typedef
-          ~attribute_values:
-            [ DAH.create_name (Type_shape.type_name type_shape);
-              DAH.create_type_from_reference ~proto_die_reference:fallback_die ]
-          ();
-        reference)
-=======
     | Ts_predef (Array, [element_type_shape]) ->
       let element_type_reference =
         type_shape_to_die element_type_shape ~parent_proto_die ~fallback_die
@@ -118,14 +90,34 @@
         ~array_type_shape:type_shape ~element_type_reference ~cache
         ~fallback_die
     | Ts_predef (predef, _) ->
-      Proto_die.create_ignore ~reference ~parent:(Some parent_proto_die)
-        ~tag:Dwarf_tag.Typedef
-        ~attribute_values:
-          [ DAH.create_name (Type_shape.type_name type_shape);
-            DAH.create_type_from_reference ~proto_die_reference:fallback_die ]
-        ();
+      (match predef with
+      | Char ->
+        let enum =
+          Proto_die.create ~reference ~parent:(Some parent_proto_die)
+            ~tag:Dwarf_tag.Enumeration_type
+            ~attribute_values:
+              [DAH.create_name "char"; DAH.create_byte_size_exn ~byte_size:8]
+            ()
+        in
+        List.iter
+          (fun i ->
+            Proto_die.create_ignore ~parent:(Some enum)
+              ~tag:Dwarf_tag.Enumerator
+              ~attribute_values:
+                [ DAH.create_const_value ~value:(Int64.of_int ((2 * i) + 1));
+                  DAH.create_name
+                    (if i = 0 then "\\0" else String.make 1 (Char.chr i)) ]
+              ())
+          (List.init 255 (fun i -> i))
+      | _ ->
+        Proto_die.create_ignore ~reference ~parent:(Some parent_proto_die)
+          ~tag:Dwarf_tag.Typedef
+          ~attribute_values:
+            [ DAH.create_name (Type_shape.type_name type_shape);
+              DAH.create_type_from_reference ~proto_die_reference:fallback_die
+            ]
+          ());
       reference
->>>>>>> 29ffbfd0
     | Ts_constr (type_uid, shapes) -> (
       match Uid.Tbl.find_opt Type_shape.all_type_decls type_uid with
       | None | Some { definition = Tds_other; _ } -> fallback_die
@@ -135,7 +127,6 @@
         in
         match type_decl_shape.definition with
         | Tds_other -> fallback_die
-<<<<<<< HEAD
         | Tds_alias alias_shape ->
           Proto_die.create_ignore ~reference ~parent:(Some parent_proto_die)
             ~tag:Dwarf_tag.Typedef
@@ -161,7 +152,7 @@
             List.for_all
               (fun (_field_name, type_shape) ->
                 match type_shape with
-                | Type_shape.Type_shape.Ts_predef Float -> true
+                | Type_shape.Type_shape.Ts_predef (Float, _) -> true
                 | _ -> false)
               field_list
           in
@@ -211,35 +202,6 @@
                 ~attribute_values:
                   [ DAH.create_byte_size_exn ~byte_size:8;
                     DAH.create_name (Type_shape.type_name type_shape) ]
-=======
-        | Tds_variant { simple_constructors; complex_constructors } -> (
-          match complex_constructors with
-          | [] ->
-            let simple_constructor_type =
-              Proto_die.create ~reference ~parent:(Some parent_proto_die)
-                ~tag:Dwarf_tag.Enumeration_type
-                ~attribute_values:
-                  [ DAH.create_byte_size_exn ~byte_size:8;
-                    DAH.create_name (Type_shape.type_name type_shape) ]
-                ()
-            in
-            List.iteri
-              (fun i constructor ->
-                Proto_die.create_ignore ~parent:(Some simple_constructor_type)
-                  ~tag:Dwarf_tag.Enumerator
-                  ~attribute_values:
-                    [ DAH.create_const_value ~value:(Int64.of_int ((2 * i) + 1));
-                      DAH.create_name constructor ]
-                  ())
-              simple_constructors;
-            reference
-          | _ :: _ ->
-            let int_or_ptr_structure =
-              Proto_die.create ~reference ~parent:(Some parent_proto_die)
-                ~attribute_values:
-                  [ DAH.create_byte_size_exn ~byte_size:8;
-                    DAH.create_name (Type_shape.type_name type_shape) ]
->>>>>>> 29ffbfd0
                 ~tag:Dwarf_tag.Structure_type ()
             in
             let variant_part =
@@ -275,18 +237,11 @@
                     DAH.create_data_bit_offset
                       ~bit_offset:(Numbers.Int8.of_int_exn 0);
                     DAH.create_data_member_location_offset
-<<<<<<< HEAD
                       ~byte_offset:(Int64.of_int 0);
                     (* Making a member artificial will mark the struct as
                        artificial, which will not print the enum name when the
                        struct is a variant. *)
                     DAH.create_artificial () ]
-=======
-                      ~byte_offset:(Int64.of_int 0) ]
-                  (*[ DAH.create_type ~proto_die:fallback_die;
-                    DAH.create_data_member_location_offset
-                    ~byte_offset:(Int64.of_int 0)]*)
->>>>>>> 29ffbfd0
                 ~tag:Dwarf_tag.Member ()
             in
             Proto_die.add_or_replace_attribute_value variant_part
@@ -340,7 +295,6 @@
             let ptr_case_structure =
               Proto_die.create ~parent:(Some parent_proto_die)
                 ~tag:Dwarf_tag.Structure_type
-<<<<<<< HEAD
                 ~attribute_values:
                   [ DAH.create_byte_size_exn ~byte_size:8;
                     DAH.create_ocaml_offset_record_from_pointer
@@ -358,25 +312,6 @@
                 ~tag:Dwarf_tag.Reference_type
                 ~attribute_values:
                   [ DAH.create_byte_size_exn ~byte_size:8;
-=======
-                ~attribute_values:
-                  [ DAH.create_byte_size_exn ~byte_size:8;
-                    DAH.create_ocaml_offset_record_from_pointer
-                      ~value:(Int64.of_int (-8));
-                    DAH.create_name
-                      ("variant_part "
-                      ^ Type_shape.type_name type_shape
-                      ^ " "
-                      ^ String.concat "," (List.map fst complex_constructors))
-                  ]
-                ()
-            in
-            let ptr_case_pointer_to_structure =
-              Proto_die.create ~parent:(Some parent_proto_die)
-                ~tag:Dwarf_tag.Reference_type
-                ~attribute_values:
-                  [ DAH.create_byte_size_exn ~byte_size:8;
->>>>>>> 29ffbfd0
                     DAH.create_type ~proto_die:ptr_case_structure ]
                 ()
             in
@@ -434,16 +369,11 @@
                     ()
                 in
                 List.iteri
-<<<<<<< HEAD
                   (fun i (field_name, shape) ->
-=======
-                  (fun i shape ->
->>>>>>> 29ffbfd0
                     let field_type =
                       create_wrapper_if_need_rvalue shape
                         ~parent_proto_die:subvariant ~fallback_die ~cache
                     in
-<<<<<<< HEAD
                     let proto_die =
                       Proto_die.create ~parent:(Some subvariant)
                         ~tag:Dwarf_tag.Member
@@ -460,17 +390,6 @@
                       Proto_die.add_or_replace_attribute_value proto_die
                         (DAH.create_name name)
                     | None -> ())
-=======
-                    Proto_die.create_ignore ~parent:(Some subvariant)
-                      ~tag:Dwarf_tag.Member
-                      ~attribute_values:
-                        [ DAH.create_data_member_location_offset
-                            ~byte_offset:(Int64.of_int (8 * (1 + i)));
-                          DAH.create_byte_size_exn ~byte_size:8;
-                          DAH.create_type_from_reference
-                            ~proto_die_reference:field_type ]
-                      ())
->>>>>>> 29ffbfd0
                   constructors)
               complex_constructors;
             reference)))
