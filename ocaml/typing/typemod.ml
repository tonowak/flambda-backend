(**************************************************************************)
(*                                                                        *)
(*                                 OCaml                                  *)
(*                                                                        *)
(*             Xavier Leroy, projet Cristal, INRIA Rocquencourt           *)
(*                                                                        *)
(*   Copyright 1996 Institut National de Recherche en Informatique et     *)
(*     en Automatique.                                                    *)
(*                                                                        *)
(*   All rights reserved.  This file is distributed under the terms of    *)
(*   the GNU Lesser General Public License version 2.1, with the          *)
(*   special exception on linking described in the file LICENSE.          *)
(*                                                                        *)
(**************************************************************************)

open Misc
open Longident
open Path
open Asttypes
open Parsetree
open Types
open Format

let () = Includemod_errorprinter.register ()

module Sig_component_kind = Shape.Sig_component_kind
module String = Misc.Stdlib.String

type hiding_error =
  | Illegal_shadowing of {
      shadowed_item_id: Ident.t;
      shadowed_item_kind: Sig_component_kind.t;
      shadowed_item_loc: Location.t;
      shadower_id: Ident.t;
      user_id: Ident.t;
      user_kind: Sig_component_kind.t;
      user_loc: Location.t;
    }
  | Appears_in_signature of {
      opened_item_id: Ident.t;
      opened_item_kind: Sig_component_kind.t;
      user_id: Ident.t;
      user_kind: Sig_component_kind.t;
      user_loc: Location.t;
    }

type functor_dependency_error =
    Functor_applied
  | Functor_included

type error =
    Cannot_apply of module_type
  | Not_included of Includemod.explanation
  | Not_included_functor of Includemod.explanation
  | Cannot_eliminate_dependency of functor_dependency_error * module_type
  | Signature_expected
  | Structure_expected of module_type
  | Functor_expected of module_type
  | Signature_parameter_expected of module_type
  | Signature_result_expected of module_type
  | Recursive_include_functor
  | With_no_component of Longident.t
  | With_mismatch of Longident.t * Includemod.explanation
  | With_makes_applicative_functor_ill_typed of
      Longident.t * Path.t * Includemod.explanation
  | With_changes_module_alias of Longident.t * Ident.t * Path.t
  | With_cannot_remove_constrained_type
  | Repeated_name of Sig_component_kind.t * string
  | Non_generalizable of type_expr
  | Non_generalizable_module of module_type
  | Implementation_is_required of string
  | Interface_not_compiled of string
  | Not_allowed_in_functor_body
  | Not_includable_in_functor_body
  | Not_a_packed_module of type_expr
  | Incomplete_packed_module of type_expr
  | Scoping_pack of Longident.t * type_expr
  | Recursive_module_require_explicit_type
  | Apply_generative
  | Cannot_scrape_alias of Path.t
  | Cannot_scrape_package_type of Path.t
  | Badly_formed_signature of string * Typedecl.error
  | Cannot_hide_id of hiding_error
  | Invalid_type_subst_rhs
  | Unpackable_local_modtype_subst of Path.t
  | With_cannot_remove_packed_modtype of Path.t * module_type

exception Error of Location.t * Env.t * error
exception Error_forward of Location.error

open Typedtree

let rec path_concat head p =
  match p with
    Pident tail -> Pdot (Pident head, Ident.name tail)
  | Pdot (pre, s) -> Pdot (path_concat head pre, s)
  | Papply _ -> assert false

(* Extract a signature from a module type *)

let extract_sig env loc mty =
  match Mtype.scrape_alias env mty with
    Mty_signature sg -> sg
  | Mty_alias path ->
      raise(Error(loc, env, Cannot_scrape_alias path))
  | _ -> raise(Error(loc, env, Signature_expected))

let extract_sig_open env loc mty =
  match Mtype.scrape_alias env mty with
    Mty_signature sg -> sg
  | Mty_alias path ->
      raise(Error(loc, env, Cannot_scrape_alias path))
  | mty -> raise(Error(loc, env, Structure_expected mty))

(* Extract the signature of a functor's body, using the provided [sig_acc]
   signature to fill in names from its parameter *)
let extract_sig_functor_open funct_body env loc mty sig_acc =
  let sig_acc = List.rev sig_acc in
  match Mtype.scrape_alias env mty with
  | Mty_functor (Named (param, mty_param),mty_result) as mty_func ->
      let sg_param =
        match Mtype.scrape env mty_param with
        | Mty_signature sg_param -> sg_param
        | _ -> raise (Error (loc,env,Signature_parameter_expected mty_func))
      in
      let coercion =
        try
          Includemod.include_functor_signatures ~mark:Mark_both env
            sig_acc sg_param
        with Includemod.Error msg ->
          raise (Error(loc, env, Not_included_functor msg))
      in
      (* We must scrape the result type in an environment expanded with the
         parameter type (to avoid `Not_found` exceptions when it is referenced).
         Because we don't have an actual parameter, we create definitions for
         the parameter's types with [sig_make_manifest].  References to this
         fake parameter are eliminated later.  *)
      let extended_env =
        match param with
        | None -> env
        | Some id ->
          let sg_param = Mtype.sig_make_manifest sig_acc in
          Env.add_module ~arg:true id Mp_present (Mty_signature sg_param) env
      in
      let incl_kind, sg_result =
        (* Accept functor types of the forms:
              sig..end -> sig..end
           and
              sig..end -> () -> sig..end *)
        match Mtype.scrape extended_env mty_result with
        | Mty_signature sg_result -> Tincl_functor coercion, sg_result
        | Mty_functor (Unit,_) when funct_body && Mtype.contains_type env mty ->
            raise (Error (loc, env, Not_includable_in_functor_body))
        | Mty_functor (Unit,mty_result) -> begin
            match Mtype.scrape extended_env mty_result with
            | Mty_signature sg_result -> Tincl_gen_functor coercion, sg_result
            | sg -> raise (Error (loc,env,Signature_result_expected
                                            (Mty_functor (Unit,sg))))
          end
        | sg -> raise (Error (loc,env,Signature_result_expected sg))
      in
      (* Here we eliminate references to the non-existent parameter module using
         [nondep_sig]. *)
      let sg =
        match param with
        | None -> sg_result
        | Some id ->
          try Mtype.nondep_sig extended_env [id] sg_result
          with Ctype.Nondep_cannot_erase _ ->
            raise(Error(loc, env, Cannot_eliminate_dependency
                                    (Functor_included, mty_func)))
      in
      (sg, incl_kind)
  | Mty_functor (Unit,_) as mty ->
      raise(Error(loc, env, Signature_parameter_expected mty))
  | Mty_alias path -> raise(Error(loc, env, Cannot_scrape_alias path))
  | mty -> raise(Error(loc, env, Functor_expected mty))

(* Check for include functor, and error if it's not enabled *)
let has_include_functor env loc attrs =
  match Builtin_attributes.has_include_functor attrs with
  | Error () ->
      raise(Typetexp.Error (loc, env,
        Unsupported_extension Include_functor))
  | Ok b -> b

(* Compute the environment after opening a module *)

let type_open_ ?used_slot ?toplevel ovf env loc lid =
  let path = Env.lookup_module_path ~load:true ~loc:lid.loc lid.txt env in
  match Env.open_signature ~loc ?used_slot ?toplevel ovf path env with
  | Ok env -> path, env
  | Error _ ->
      let md = Env.find_module path env in
      ignore (extract_sig_open env lid.loc md.md_type);
      assert false

let initial_env ~loc ~safe_string ~initially_opened_module
    ~open_implicit_modules =
  let env =
    if safe_string then
      Env.initial_safe_string
    else
      Env.initial_unsafe_string
  in
  let open_module env m =
    let open Asttypes in
    let lexbuf = Lexing.from_string m in
    let txt =
      Location.init lexbuf (Printf.sprintf "command line argument: -open %S" m);
      Parse.simple_module_path lexbuf in
        snd (type_open_ Override env loc {txt;loc})
  in
  let add_units env units =
    String.Set.fold
      (fun name env ->
         Env.add_persistent_structure (Ident.create_persistent name) env)
      units
      env
  in
  let units =
    List.map Env.persistent_structures_of_dir (Load_path.get ())
  in
  let env, units =
    match initially_opened_module with
    | None -> (env, units)
    | Some m ->
        (* Locate the directory that contains [m], adds the units it
           contains to the environment and open [m] in the resulting
           environment. *)
        let rec loop before after =
          match after with
          | [] -> None
          | units :: after ->
              if String.Set.mem m units then
                Some (units, List.rev_append before after)
              else
                loop (units :: before) after
        in
        let env, units =
          match loop [] units with
          | None ->
              (env, units)
          | Some (units_containing_m, other_units) ->
              (add_units env units_containing_m, other_units)
        in
        (open_module env m, units)
  in
  let env = List.fold_left add_units env units in
  List.fold_left open_module env open_implicit_modules

let type_open_descr ?used_slot ?toplevel env sod =
  let (path, newenv) =
    Builtin_attributes.warning_scope sod.popen_attributes
      (fun () ->
         type_open_ ?used_slot ?toplevel sod.popen_override env sod.popen_loc
           sod.popen_expr
      )
  in
  let od =
    {
      open_expr = (path, sod.popen_expr);
      open_bound_items = [];
      open_override = sod.popen_override;
      open_env = newenv;
      open_attributes = sod.popen_attributes;
      open_loc = sod.popen_loc;
    }
  in
  (od, newenv)

(* Forward declaration, to be filled in by type_module_type_of *)
let type_module_type_of_fwd :
    (Env.t -> Parsetree.module_expr ->
      Typedtree.module_expr * Types.module_type) ref
  = ref (fun _env _m -> assert false)

(* Additional validity checks on type definitions arising from
   recursive modules *)

let check_recmod_typedecls env decls =
  let recmod_ids = List.map fst decls in
  List.iter
    (fun (id, md) ->
      List.iter
        (fun path ->
          Typedecl.check_recmod_typedecl env md.Types.md_loc recmod_ids
                                         path (Env.find_type path env))
        (Mtype.type_paths env (Pident id) md.Types.md_type))
    decls

(* Merge one "with" constraint in a signature *)

let check_type_decl env sg loc id row_id newdecl decl =
  let fresh_id = Ident.rename id in
  let path = Pident fresh_id in
  let sub = Subst.add_type id path Subst.identity in
  let fresh_row_id, sub =
    match row_id with
    | None -> None, sub
    | Some id ->
      let fresh_row_id = Some (Ident.rename id) in
      let sub = Subst.add_type id (Pident fresh_id) sub in
      fresh_row_id, sub
  in
  let newdecl = Subst.type_declaration sub newdecl in
  let decl = Subst.type_declaration sub decl in
  let sg = List.map (Subst.signature_item Keep sub) sg in
  let env = Env.add_type ~check:false fresh_id newdecl env in
  let env =
    match fresh_row_id with
    | None -> env
    | Some fresh_row_id -> Env.add_type ~check:false fresh_row_id newdecl env
  in
  let env = Env.add_signature sg env in
  Includemod.type_declarations ~mark:Mark_both ~loc env fresh_id newdecl decl;
  Typedecl.check_coherence env loc path newdecl

let make_variance p n i =
  let open Variance in
  set May_pos p (set May_neg n (set May_weak n (set Inj i null)))

let rec iter_path_apply p ~f =
  match p with
  | Pident _ -> ()
  | Pdot (p, _) -> iter_path_apply p ~f
  | Papply (p1, p2) ->
     iter_path_apply p1 ~f;
     iter_path_apply p2 ~f;
     f p1 p2 (* after recursing, so we know both paths are well typed *)

let path_is_strict_prefix =
  let rec list_is_strict_prefix l ~prefix =
    match l, prefix with
    | [], [] -> false
    | _ :: _, [] -> true
    | [], _ :: _ -> false
    | s1 :: t1, s2 :: t2 ->
       String.equal s1 s2 && list_is_strict_prefix t1 ~prefix:t2
  in
  fun path ~prefix ->
    match Path.flatten path, Path.flatten prefix with
    | `Contains_apply, _ | _, `Contains_apply -> false
    | `Ok (ident1, l1), `Ok (ident2, l2) ->
       Ident.same ident1 ident2
       && list_is_strict_prefix l1 ~prefix:l2

let iterator_with_env env =
  let env = ref (lazy env) in
  let super = Btype.type_iterators in
  env, { super with
    Btype.it_signature = (fun self sg ->
      (* add all items to the env before recursing down, to handle recursive
         definitions *)
      let env_before = !env in
      env := lazy (Env.add_signature sg (Lazy.force env_before));
      super.Btype.it_signature self sg;
      env := env_before
    );
    Btype.it_module_type = (fun self -> function
    | Mty_functor (param, mty_body) ->
      let env_before = !env in
      begin match param with
      | Unit -> ()
      | Named (param, mty_arg) ->
        self.Btype.it_module_type self mty_arg;
        match param with
        | None -> ()
        | Some id ->
          env := lazy (Env.add_module ~arg:true id Mp_present
                       mty_arg (Lazy.force env_before))
      end;
      self.Btype.it_module_type self mty_body;
      env := env_before;
    | mty ->
      super.Btype.it_module_type self mty
    )
  }

let retype_applicative_functor_type ~loc env funct arg =
  let mty_functor = (Env.find_module funct env).md_type in
  let mty_arg = (Env.find_module arg env).md_type in
  let mty_param =
    match Mtype.scrape_alias env mty_functor with
    | Mty_functor (Named (_, mty_param), _) -> mty_param
    | _ -> assert false (* could trigger due to MPR#7611 *)
  in
  Includemod.check_modtype_inclusion ~loc env mty_arg arg mty_param

(* When doing a deep destructive substitution with type M.N.t := .., we change M
   and M.N and so we have to check that uses of the modules other than just
   extracting components from them still make sense. There are only two such
   kinds of uses:
   - applicative functor types: F(M).t might not be well typed anymore
   - aliases: module A = M still makes sense but it doesn't mean the same thing
     anymore, so it's forbidden until it's clear what we should do with it.
   This function would be called with M.N.t and N.t to check for these uses. *)
let check_usage_of_path_of_substituted_item paths ~loc ~lid env super =
    { super with
      Btype.it_signature_item = (fun self -> function
      | Sig_module (id, _, { md_type = Mty_alias aliased_path; _ }, _, _)
        when List.exists
               (fun path -> path_is_strict_prefix path ~prefix:aliased_path)
               paths
        ->
         let e = With_changes_module_alias (lid.txt, id, aliased_path) in
         raise(Error(loc, Lazy.force !env, e))
      | sig_item ->
         super.Btype.it_signature_item self sig_item
      );
      Btype.it_path = (fun referenced_path ->
        iter_path_apply referenced_path ~f:(fun funct arg ->
          if List.exists
               (fun path -> path_is_strict_prefix path ~prefix:arg)
               paths
          then
            let env = Lazy.force !env in
            match retype_applicative_functor_type ~loc env funct arg with
            | None -> ()
            | Some explanation ->
                raise(Error(loc, env,
                            With_makes_applicative_functor_ill_typed
                            (lid.txt, referenced_path, explanation)))
        )
      );
    }

(* When doing a module type destructive substitution [with module type T = RHS]
   where RHS is not a module type path, we need to check that the module type
   T was not used as a path for a packed module
*)
let check_usage_of_module_types ~error ~paths ~loc env super =
  let it_do_type_expr it ty = match get_desc ty with
    | Tpackage (p, _) ->
       begin match List.find_opt (Path.same p) paths with
       | Some p -> raise (Error(loc,Lazy.force !env,error p))
       | _ -> super.Btype.it_do_type_expr it ty
       end
    | _ -> super.Btype.it_do_type_expr it ty in
  { super with Btype.it_do_type_expr }

let do_check_after_substitution env ~loc ~lid paths unpackable_modtype sg =
  let env, iterator = iterator_with_env env in
  let last, rest = match List.rev paths with
    | [] -> assert false
    | last :: rest -> last, rest
  in
  (* The last item is the one that's removed. We don't need to check how
        it's used since it's replaced by a more specific type/module. *)
  assert (match last with Pident _ -> true | _ -> false);
  let iterator = match rest with
    | [] -> iterator
    | _ :: _ ->
        check_usage_of_path_of_substituted_item rest ~loc ~lid env iterator
  in
  let iterator = match unpackable_modtype with
    | None -> iterator
    | Some mty ->
       let error p = With_cannot_remove_packed_modtype(p,mty) in
       check_usage_of_module_types ~error ~paths ~loc env iterator
  in
  iterator.Btype.it_signature iterator sg;
  Btype.(unmark_iterators.it_signature unmark_iterators) sg

let check_usage_after_substitution env ~loc ~lid paths unpackable_modtype sg =
  match paths, unpackable_modtype with
  | [_], None -> ()
  | _ -> do_check_after_substitution env ~loc ~lid paths unpackable_modtype sg

(* After substitution one also needs to re-check the well-foundedness
   of type declarations in recursive modules *)
let rec extract_next_modules = function
  | Sig_module (id, _, mty, Trec_next, _) :: rem ->
      let (id_mty_l, rem) = extract_next_modules rem in
      ((id, mty) :: id_mty_l, rem)
  | sg -> ([], sg)

let check_well_formed_module env loc context mty =
  (* Format.eprintf "@[check_well_formed_module@ %a@]@."
     Printtyp.modtype mty; *)
  let open Btype in
  let iterator =
    let rec check_signature env = function
      | [] -> ()
      | Sig_module (id, _, mty, Trec_first, _) :: rem ->
          let (id_mty_l, rem) = extract_next_modules rem in
          begin try
            check_recmod_typedecls (Lazy.force env) ((id, mty) :: id_mty_l)
          with Typedecl.Error (_, err) ->
            raise (Error (loc, Lazy.force env,
                          Badly_formed_signature(context, err)))
          end;
          check_signature env rem
      | _ :: rem ->
          check_signature env rem
    in
    let env, super = iterator_with_env env in
    { super with
      it_type_expr = (fun _self _ty -> ());
      it_signature = (fun self sg ->
        let env_before = !env in
        let env = lazy (Env.add_signature sg (Lazy.force env_before)) in
        check_signature env sg;
        super.it_signature self sg);
    }
  in
  iterator.it_module_type iterator mty

let () = Env.check_well_formed_module := check_well_formed_module

let type_decl_is_alias sdecl = (* assuming no explicit constraint *)
  match sdecl.ptype_manifest with
  | Some {ptyp_desc = Ptyp_constr (lid, stl)}
       when List.length stl = List.length sdecl.ptype_params ->
     begin
       match
         List.iter2 (fun x (y, _) ->
             match x, y with
               {ptyp_desc=Ptyp_var sx}, {ptyp_desc=Ptyp_var sy}
                  when sx = sy -> ()
             | _, _ -> raise Exit)
           stl sdecl.ptype_params;
       with
       | exception Exit -> None
       | () -> Some lid
     end
  | _ -> None
;;

let params_are_constrained =
  let rec loop = function
    | [] -> false
    | hd :: tl ->
       match get_desc hd with
       | Tvar _ -> List.memq hd tl || loop tl
       | _ -> true
  in
  loop
;;

type with_info =
  | With_type of Parsetree.type_declaration
  | With_typesubst of Parsetree.type_declaration
  | With_module of {
        lid:Longident.t loc;
        path:Path.t;
        md:Types.module_declaration;
        remove_aliases:bool
      }
  | With_modsubst of Longident.t loc * Path.t * Types.module_declaration
  | With_modtype of Typedtree.module_type
  | With_modtypesubst of Typedtree.module_type

let merge_constraint initial_env loc sg lid constr =
  let destructive_substitution =
    match constr with
    | With_type _ | With_module _ | With_modtype _ -> false
    | With_typesubst _ | With_modsubst _ | With_modtypesubst _  -> true
  in
  let real_ids = ref [] in
  let unpackable_modtype = ref None in
  let split_row_id s ghosts =
    let srow = s ^ "#row" in
    let rec split before = function
        | Sig_type(id,_,_,_) :: rest when Ident.name id = srow ->
            before, Some id, rest
        | a :: rest -> split (a::before) rest
        | [] -> before, None, []
    in
    split [] ghosts
  in
  let rec patch_item constr namelist outer_sig_env sg_for_env ~ghosts item =
    let return ?(ghosts=ghosts) ~replace_by info =
      Some (info, {Signature_group.ghosts; replace_by})
    in
    match item, namelist, constr with
    | Sig_type(id, decl, rs, priv), [s],
       With_type ({ptype_kind = Ptype_abstract} as sdecl)
      when Ident.name id = s && Typedecl.is_fixed_type sdecl ->
        let decl_row =
          let arity = List.length sdecl.ptype_params in
          {
            type_params =
              List.map (fun _ -> Btype.newgenvar()) sdecl.ptype_params;
            type_arity = arity;
            type_kind = Types.kind_abstract;
            type_private = Private;
            type_manifest = None;
            type_variance =
              List.map
                (fun (_, (v, i)) ->
                   let (c, n) =
                     match v with
                     | Covariant -> true, false
                     | Contravariant -> false, true
                     | NoVariance -> false, false
                   in
                   make_variance (not n) (not c) (i = Injective)
                )
                sdecl.ptype_params;
            type_separability =
              Types.Separability.default_signature ~arity;
            type_loc = sdecl.ptype_loc;
            type_is_newtype = false;
            type_expansion_scope = Btype.lowest_level;
            type_attributes = [];
            type_unboxed_default = false;
            type_uid = Uid.mk ~current_unit:(Env.get_unit_name ());
          }
        and id_row = Ident.create_local (s^"#row") in
        let initial_env =
          Env.add_type ~check:false id_row decl_row initial_env
        in
        let sig_env = Env.add_signature sg_for_env outer_sig_env in
        let tdecl =
          Typedecl.transl_with_constraint id ~fixed_row_path:(Pident id_row)
            ~sig_env ~sig_decl:decl ~outer_env:initial_env sdecl in
        let newdecl = tdecl.typ_type in
        let before_ghosts, row_id, after_ghosts = split_row_id s ghosts in
        check_type_decl outer_sig_env sg_for_env sdecl.ptype_loc
          id row_id newdecl decl;
        let decl_row = {decl_row with type_params = newdecl.type_params} in
        let rs' = if rs = Trec_first then Trec_not else rs in
        let ghosts =
          List.rev_append before_ghosts
            (Sig_type(id_row, decl_row, rs', priv)::after_ghosts)
        in
        return ~ghosts
          ~replace_by:(Some (Sig_type(id, newdecl, rs, priv)))
          (Pident id, lid, Twith_type tdecl)
    | Sig_type(id, sig_decl, rs, priv) , [s],
       (With_type sdecl | With_typesubst sdecl as constr)
      when Ident.name id = s ->
        let sig_env = Env.add_signature sg_for_env outer_sig_env in
        let tdecl =
          Typedecl.transl_with_constraint id
            ~sig_env ~sig_decl ~outer_env:initial_env sdecl in
        let newdecl = tdecl.typ_type and loc = sdecl.ptype_loc in
        let before_ghosts, row_id, after_ghosts = split_row_id s ghosts in
        let ghosts = List.rev_append before_ghosts after_ghosts in
        check_type_decl outer_sig_env sg_for_env loc
          id row_id newdecl sig_decl;
        begin match constr with
          With_type _ ->
            return ~ghosts
              ~replace_by:(Some(Sig_type(id, newdecl, rs, priv)))
              (Pident id, lid, Twith_type tdecl)
        | (* With_typesubst *) _ ->
            real_ids := [Pident id];
            return ~ghosts ~replace_by:None
              (Pident id, lid, Twith_typesubst tdecl)
        end
    | Sig_modtype(id, mtd, priv), [s],
      (With_modtype mty | With_modtypesubst mty)
      when Ident.name id = s ->
        let sig_env = Env.add_signature sg_for_env outer_sig_env in
        let () = match mtd.mtd_type with
          | None -> ()
          | Some previous_mty ->
              Includemod.check_modtype_equiv ~loc sig_env
                id previous_mty mty.mty_type
        in
        if not destructive_substitution then
          let mtd': modtype_declaration =
            {
              mtd_uid = Uid.mk ~current_unit:(Env.get_unit_name ());
              mtd_type = Some mty.mty_type;
              mtd_attributes = [];
              mtd_loc = loc;
            }
          in
          return
            ~replace_by:(Some(Sig_modtype(id, mtd', priv)))
            (Pident id, lid, Twith_modtype mty)
        else begin
          let path = Pident id in
          real_ids := [path];
          begin match mty.mty_type with
          | Mty_ident _ -> ()
          | mty -> unpackable_modtype := Some mty
          end;
          return ~replace_by:None (Pident id, lid, Twith_modtypesubst mty)
        end
    | Sig_module(id, pres, md, rs, priv), [s],
      With_module {lid=lid'; md=md'; path; remove_aliases}
      when Ident.name id = s ->
        let sig_env = Env.add_signature sg_for_env outer_sig_env in
        let mty = md'.md_type in
        let mty = Mtype.scrape_for_type_of ~remove_aliases sig_env mty in
        let md'' = { md' with md_type = mty } in
        let newmd = Mtype.strengthen_decl ~aliasable:false sig_env md'' path in
        ignore(Includemod.modtypes  ~mark:Mark_both ~loc sig_env
                 newmd.md_type md.md_type);
        return
          ~replace_by:(Some(Sig_module(id, pres, newmd, rs, priv)))
          (Pident id, lid, Twith_module (path, lid'))
    | Sig_module(id, _, md, _rs, _), [s], With_modsubst (lid',path,md')
      when Ident.name id = s ->
        let sig_env = Env.add_signature sg_for_env outer_sig_env in
        let aliasable = not (Env.is_functor_arg path sig_env) in
        ignore
          (Includemod.strengthened_module_decl ~loc ~mark:Mark_both
             ~aliasable sig_env md' path md);
        real_ids := [Pident id];
        return ~replace_by:None (Pident id, lid, Twith_modsubst (path, lid'))
    | Sig_module(id, _, md, rs, priv) as item, s :: namelist, constr
      when Ident.name id = s ->
        let sig_env = Env.add_signature sg_for_env outer_sig_env in
        let sg = extract_sig sig_env loc md.md_type in
        let ((path, _, tcstr), newsg) = merge_signature sig_env sg namelist in
        let path = path_concat id path in
        real_ids := path :: !real_ids;
        let item =
          match md.md_type, constr with
            Mty_alias _, (With_module _ | With_type _) ->
              (* A module alias cannot be refined, so keep it
                 and just check that the constraint is correct *)
              item
          | _ ->
              let newmd = {md with md_type = Mty_signature newsg} in
              Sig_module(id, Mp_present, newmd, rs, priv)
        in
        return ~replace_by:(Some item) (path, lid, tcstr)
    | _ -> None
  and merge_signature env sg namelist =
    match
      Signature_group.replace_in_place (patch_item constr namelist env sg) sg
    with
    | Some (x,sg) -> x, sg
    | None -> raise(Error(loc, env, With_no_component lid.txt))
  in
  try
    let names = Longident.flatten lid.txt in
    let (tcstr, sg) = merge_signature initial_env sg names in
    if destructive_substitution then
      check_usage_after_substitution ~loc ~lid initial_env !real_ids
        !unpackable_modtype sg;
    let sub = match tcstr with
      | (_, _, Twith_typesubst tdecl) ->
        let how_to_extend_subst =
          let sdecl =
            match constr with
            | With_typesubst sdecl -> sdecl
            | _ -> assert false
          in
          match type_decl_is_alias sdecl with
          | Some lid ->
              let replacement, _ =
                try Env.find_type_by_name lid.txt initial_env
                with Not_found -> assert false
              in
              fun s path -> Subst.add_type_path path replacement s
          | None ->
              let body = Option.get tdecl.typ_type.type_manifest in
              let params = tdecl.typ_type.type_params in
              if params_are_constrained params
              then raise(Error(loc, initial_env,
                              With_cannot_remove_constrained_type));
              fun s path -> Subst.add_type_function path ~params ~body s
        in
        let sub = Subst.change_locs Subst.identity loc in
        let sub = List.fold_left how_to_extend_subst sub !real_ids in
        Some sub
      | (_, _, Twith_modsubst (real_path, _)) ->
        let sub = Subst.change_locs Subst.identity loc in
        let sub =
          List.fold_left
            (fun s path -> Subst.add_module_path path real_path s)
            sub
            !real_ids
        in
        Some sub
      | (_, _, Twith_modtypesubst tmty) ->
          let add s p = Subst.add_modtype_path p tmty.mty_type s in
          let sub = Subst.change_locs Subst.identity loc in
          let sub = List.fold_left add sub !real_ids in
          Some sub
      | _ ->
        None
    in
    let sg = match sub with
      | Some sub ->
          (* This signature will not be used directly, it will always be freshened
            by the caller. So what we do with the scope doesn't really matter. But
            making it local makes it unlikely that we will ever use the result of
            this function unfreshened without issue. *)
          Subst.signature Make_local sub sg
      | None -> sg
    in
    check_well_formed_module initial_env loc "this instantiated signature"
      (Mty_signature sg);
    (tcstr, sg)
  with Includemod.Error explanation ->
    raise(Error(loc, initial_env, With_mismatch(lid.txt, explanation)))

(* Add recursion flags on declarations arising from a mutually recursive
   block. *)

let map_rec fn decls rem =
  match decls with
  | [] -> rem
  | d1 :: dl -> fn Trec_first d1 :: map_end (fn Trec_next) dl rem

let map_rec_type ~rec_flag fn decls rem =
  match decls with
  | [] -> rem
  | d1 :: dl ->
      let first =
        match rec_flag with
        | Recursive -> Trec_first
        | Nonrecursive -> Trec_not
      in
      fn first d1 :: map_end (fn Trec_next) dl rem

let rec map_rec_type_with_row_types ~rec_flag fn decls =
  match decls with
  | [] -> []
  | d1 :: dl ->
      if Btype.is_row_name (Ident.name d1.typ_id) then
        fn Trec_not d1 :: map_rec_type_with_row_types ~rec_flag fn dl
      else
        map_rec_type ~rec_flag fn decls []

(* Add type extension flags to extension constructors *)
let map_ext fn exts =
  match exts with
  | [] -> []
  | d1 :: dl -> fn Text_first d1 :: List.map (fn Text_next) dl

(* Auxiliary for translating recursively-defined module types.
   Return a module type that approximates the shape of the given module
   type AST.  Retain only module, type, and module type
   components of signatures.  For types, retain only their arity,
   making them abstract otherwise. *)

let rec approx_modtype env smty =
  match Extensions.Module_type.of_ast smty with
  | Some emty -> approx_modtype_extension env emty
  | None ->
  match smty.pmty_desc with
    Pmty_ident lid ->
      let path =
        Env.lookup_modtype_path ~use:false ~loc:smty.pmty_loc lid.txt env
      in
      Mty_ident path
  | Pmty_alias lid ->
      let path =
        Env.lookup_module_path ~use:false ~load:false
          ~loc:smty.pmty_loc lid.txt env
      in
      Mty_alias(path)
  | Pmty_signature ssg ->
      Mty_signature(approx_sig env ssg)
  | Pmty_functor(param, sres) ->
      let (param, newenv) =
        match param with
        | Unit -> Types.Unit, env
        | Named (param, sarg) ->
          let arg = approx_modtype env sarg in
          match param.txt with
          | None -> Types.Named (None, arg), env
          | Some name ->
            let rarg = Mtype.scrape_for_functor_arg env arg in
            let scope = Ctype.create_scope () in
            let (id, newenv) =
              Env.enter_module ~scope ~arg:true name Mp_present rarg env
            in
            Types.Named (Some id, arg), newenv
      in
      let res = approx_modtype newenv sres in
      Mty_functor(param, res)
  | Pmty_with(sbody, constraints) ->
      let body = approx_modtype env sbody in
      List.iter
        (fun sdecl ->
          match sdecl with
          | Pwith_type _
          | Pwith_typesubst _
          | Pwith_modtype _
          | Pwith_modtypesubst _  -> ()
          | Pwith_module (_, lid') ->
              (* Lookup the module to make sure that it is not recursive.
                 (GPR#1626) *)
              ignore (Env.lookup_module_path ~use:false ~load:false
                        ~loc:lid'.loc lid'.txt env)
          | Pwith_modsubst (_, lid') ->
              ignore (Env.lookup_module_path ~use:false ~load:false
                        ~loc:lid'.loc lid'.txt env))
        constraints;
      body
  | Pmty_typeof smod ->
      let (_, mty) = !type_module_type_of_fwd env smod in
      mty
  | Pmty_extension ext ->
      raise (Error_forward (Builtin_attributes.error_of_extension ext))

and approx_modtype_extension _env : Extensions.Module_type.t -> _ = function
  | Emty_strengthen { mty=_; mod_id=_ } -> failwith "strengthen not yet implemented"

and approx_module_declaration env pmd =
  {
    Types.md_type = approx_modtype env pmd.pmd_type;
    md_attributes = pmd.pmd_attributes;
    md_loc = pmd.pmd_loc;
    md_uid = Uid.internal_not_actually_unique;
  }

and approx_sig env ssg =
  match ssg with
    [] -> []
  | item :: srem ->
      match item.psig_desc with
      | Psig_type (rec_flag, sdecls) ->
          let decls = Typedecl.approx_type_decl sdecls in
          let rem = approx_sig env srem in
          map_rec_type ~rec_flag
            (fun rs (id, info) -> Sig_type(id, info, rs, Exported)) decls rem
      | Psig_typesubst _ -> approx_sig env srem
      | Psig_module { pmd_name = { txt = None; _ }; _ } ->
          approx_sig env srem
      | Psig_module pmd ->
          let scope = Ctype.create_scope () in
          let md = approx_module_declaration env pmd in
          let pres =
            match md.Types.md_type with
            | Mty_alias _ -> Mp_absent
            | _ -> Mp_present
          in
          let id, newenv =
            Env.enter_module_declaration ~scope (Option.get pmd.pmd_name.txt)
              pres md env
          in
          Sig_module(id, pres, md, Trec_not, Exported) :: approx_sig newenv srem
      | Psig_modsubst pms ->
          let scope = Ctype.create_scope () in
          let _, md =
            Env.lookup_module ~use:false ~loc:pms.pms_manifest.loc
               pms.pms_manifest.txt env
          in
          let pres =
            match md.Types.md_type with
            | Mty_alias _ -> Mp_absent
            | _ -> Mp_present
          in
          let _, newenv =
            Env.enter_module_declaration ~scope pms.pms_name.txt pres md env
          in
          approx_sig newenv srem
      | Psig_recmodule sdecls ->
          let scope = Ctype.create_scope () in
          let decls =
            List.filter_map
              (fun pmd ->
                 Option.map (fun name ->
                   Ident.create_scoped ~scope name,
                   approx_module_declaration env pmd
                 ) pmd.pmd_name.txt
              )
              sdecls
          in
          let newenv =
            List.fold_left
              (fun env (id, md) -> Env.add_module_declaration ~check:false
                  id Mp_present md env)
              env decls
          in
          map_rec
            (fun rs (id, md) -> Sig_module(id, Mp_present, md, rs, Exported))
            decls
            (approx_sig newenv srem)
      | Psig_modtype d ->
          let info = approx_modtype_info env d in
          let scope = Ctype.create_scope () in
          let (id, newenv) =
            Env.enter_modtype ~scope d.pmtd_name.txt info env
          in
          Sig_modtype(id, info, Exported) :: approx_sig newenv srem
      | Psig_modtypesubst d ->
          let info = approx_modtype_info env d in
          let scope = Ctype.create_scope () in
          let (_id, newenv) =
            Env.enter_modtype ~scope d.pmtd_name.txt info env
          in
          approx_sig newenv srem
      | Psig_open sod ->
          let _, env = type_open_descr env sod in
          approx_sig env srem
      | Psig_include sincl ->
          let sloc = sincl.pincl_loc in
          if has_include_functor env sloc sincl.pincl_attributes then
            raise (Error(sloc, env, Recursive_include_functor));
          let smty = sincl.pincl_mod in
          let mty = approx_modtype env smty in
          let scope = Ctype.create_scope () in
          let sg, newenv = Env.enter_signature ~scope
              (extract_sig env smty.pmty_loc mty) env in
          sg @ approx_sig newenv srem
      | Psig_class sdecls | Psig_class_type sdecls ->
          let decls = Typeclass.approx_class_declarations env sdecls in
          let rem = approx_sig env srem in
          map_rec (fun rs decl ->
            let open Typeclass in [
              Sig_class_type(decl.clsty_ty_id, decl.clsty_ty_decl, rs,
                             Exported);
              Sig_type(decl.clsty_obj_id, decl.clsty_obj_abbr, rs, Exported);
              Sig_type(decl.clsty_typesharp_id, decl.clsty_abbr, rs, Exported);
            ]
          ) decls [rem]
          |> List.flatten
      | _ ->
          approx_sig env srem

and approx_modtype_info env sinfo =
  {
   mtd_type = Option.map (approx_modtype env) sinfo.pmtd_type;
   mtd_attributes = sinfo.pmtd_attributes;
   mtd_loc = sinfo.pmtd_loc;
   mtd_uid = Uid.internal_not_actually_unique;
  }

let approx_modtype env smty =
  Warnings.without_warnings
    (fun () -> approx_modtype env smty)

(* Auxiliaries for checking the validity of name shadowing in signatures and
   structures.
   If a shadowing is valid, we also record some information (its ident,
   location where it first appears, etc) about the item that gets shadowed. *)
module Signature_names : sig
  type t

 type shadowable =
    {
      self: Ident.t;
      group: Ident.t list;
      (** group includes the element itself and all elements
                that should be removed at the same time
      *)
      loc:Location.t;
    }

  type info = [
    | `Exported
    | `From_open
    | `Shadowable of shadowable
    | `Substituted_away of Subst.t
    | `Unpackable_modtype_substituted_away of Ident.t * Subst.t
  ]

  val create : unit -> t

  val check_value     : ?info:info -> t -> Location.t -> Ident.t -> unit
  val check_type      : ?info:info -> t -> Location.t -> Ident.t -> unit
  val check_typext    : ?info:info -> t -> Location.t -> Ident.t -> unit
  val check_module    : ?info:info -> t -> Location.t -> Ident.t -> unit
  val check_modtype   : ?info:info -> t -> Location.t -> Ident.t -> unit
  val check_class     : ?info:info -> t -> Location.t -> Ident.t -> unit
  val check_class_type: ?info:info -> t -> Location.t -> Ident.t -> unit

  val check_sig_item:
    ?info:info -> t -> Location.t -> Signature_group.rec_group -> unit

  val simplify: Env.t -> t -> Types.signature -> Types.signature
end = struct

  type shadowable =
    {
      self: Ident.t;
      group: Ident.t list;
      (** group includes the element itself and all elements
                that should be removed at the same time
      *)
      loc:Location.t;
    }

  type bound_info = [
    | `Exported
    | `Shadowable of shadowable
  ]

  type info = [
    | `From_open
    | `Substituted_away of Subst.t
    | `Unpackable_modtype_substituted_away of Ident.t * Subst.t
    | bound_info
  ]

  type hide_reason =
    | From_open
    | Shadowed_by of Ident.t * Location.t

  type to_be_removed = {
    mutable subst: Subst.t;
    mutable hide: (Sig_component_kind.t * Location.t * hide_reason) Ident.Map.t;
    mutable unpackable_modtypes: Ident.Set.t;
  }

  type names_infos = (string, bound_info) Hashtbl.t

  type names = {
    values: names_infos;
    types: names_infos;
    modules: names_infos;
    modtypes: names_infos;
    typexts: names_infos;
    classes: names_infos;
    class_types: names_infos;
  }

  let new_names () = {
    values = Hashtbl.create 16;
    types = Hashtbl.create 16;
    modules = Hashtbl.create 16;
    modtypes = Hashtbl.create 16;
    typexts = Hashtbl.create 16;
    classes = Hashtbl.create 16;
    class_types = Hashtbl.create 16;
  }

  type t = {
    bound: names;
    to_be_removed: to_be_removed;
  }

  let create () = {
    bound = new_names ();
    to_be_removed = {
      subst = Subst.identity;
      hide = Ident.Map.empty;
      unpackable_modtypes = Ident.Set.empty;
    };
  }

  let table_for component names =
    let open Sig_component_kind in
    match component with
    | Value -> names.values
    | Type -> names.types
    | Module -> names.modules
    | Module_type -> names.modtypes
    | Extension_constructor -> names.typexts
    | Class -> names.classes
    | Class_type -> names.class_types

  let check cl t loc id (info : info) =
    let to_be_removed = t.to_be_removed in
    match info with
    | `Substituted_away s ->
        to_be_removed.subst <- Subst.compose s to_be_removed.subst;
    | `Unpackable_modtype_substituted_away (id,s) ->
        to_be_removed.subst <- Subst.compose s to_be_removed.subst;
        to_be_removed.unpackable_modtypes <-
          Ident.Set.add id to_be_removed.unpackable_modtypes
    | `From_open ->
        to_be_removed.hide <-
          Ident.Map.add id (cl, loc, From_open) to_be_removed.hide
    | #bound_info as bound_info ->
        let tbl = table_for cl t.bound in
        let name = Ident.name id in
        match Hashtbl.find_opt tbl name with
        | None -> Hashtbl.add tbl name bound_info
        | Some (`Shadowable s) ->
            Hashtbl.replace tbl name bound_info;
            let reason = Shadowed_by (id, loc) in
            List.iter (fun shadowed_id ->
            to_be_removed.hide <-
              Ident.Map.add shadowed_id (cl, s.loc, reason)
                to_be_removed.hide
              ) s.group
        | Some `Exported ->
            raise(Error(loc, Env.empty, Repeated_name(cl, name)))

  let check_value ?info t loc id =
    let info =
      match info with
      | Some i -> i
      | None -> `Shadowable {self=id; group=[id]; loc}
    in
    check Sig_component_kind.Value t loc id info
  let check_type ?(info=`Exported) t loc id =
    check Sig_component_kind.Type t loc id info
  let check_module ?(info=`Exported) t loc id =
    check Sig_component_kind.Module t loc id info
  let check_modtype ?(info=`Exported) t loc id =
    check Sig_component_kind.Module_type t loc id info
  let check_typext ?(info=`Exported) t loc id =
    check Sig_component_kind.Extension_constructor t loc id info
  let check_class ?(info=`Exported) t loc id =
    check Sig_component_kind.Class t loc id info
  let check_class_type ?(info=`Exported) t loc id =
    check Sig_component_kind.Class_type t loc id info

  let classify =
    let open Sig_component_kind in
    function
    | Sig_type(id, _, _, _) -> Type, id
    | Sig_module(id, _, _, _, _) -> Module, id
    | Sig_modtype(id, _, _) -> Module_type, id
    | Sig_typext(id, _, _, _) -> Extension_constructor, id
    | Sig_value (id, _, _) -> Value, id
    | Sig_class (id, _, _, _) -> Class, id
    | Sig_class_type (id, _, _, _) -> Class_type, id

  let check_item ?info names loc kind id ids =
    let info =
      match info with
      | None -> `Shadowable {self=id; group=ids; loc}
      | Some i -> i
    in
    check kind names loc id info

  let check_sig_item ?info names loc (item:Signature_group.rec_group) =
    let check ?info names loc item =
      let all = List.map classify (Signature_group.flatten item) in
      let group = List.map snd all in
      List.iter (fun (kind,id) -> check_item ?info names loc kind id group)
        all
    in
    (* we can ignore x.pre_ghosts: they are eliminated by strengthening, and
       thus never appear in includes *)
     List.iter (check ?info names loc) (Signature_group.rec_items item.group)

  (*
    Before applying local module type substitutions where the
    right-hand side is not a path, we need to check that those module types
    where never used to pack modules. For instance
    {[
    module type T := sig end
    val x: (module T)
    ]}
    should raise an error.
  *)
  let check_unpackable_modtypes ~loc ~env to_remove component =
    if not (Ident.Set.is_empty to_remove.unpackable_modtypes) then begin
      let iterator =
        let error p = Unpackable_local_modtype_subst p in
        let paths =
          List.map (fun id -> Pident id)
            (Ident.Set.elements to_remove.unpackable_modtypes)
        in
        check_usage_of_module_types ~loc ~error ~paths
          (ref (lazy env)) Btype.type_iterators
      in
      iterator.Btype.it_signature_item iterator component;
      Btype.(unmark_iterators.it_signature_item unmark_iterators) component
    end

  (* We usually require name uniqueness of signature components (e.g. types,
     modules, etc), however in some situation reusing the name is allowed: if
     the component is a value or an extension, or if the name is introduced by
     an include.
     When there are multiple specifications of a component with the same name,
     we try to keep only the last (rightmost) one, removing all references to
     the previous ones from the signature.
     If some reference cannot be removed, then we error out with
     [Cannot_hide_id].
  *)

  let simplify env t sg =
    let to_remove = t.to_be_removed in
    let ids_to_remove =
      Ident.Map.fold (fun id (kind,  _, _) lst ->
        if Sig_component_kind.can_appear_in_types kind then
          id :: lst
        else
          lst
      ) to_remove.hide []
    in
    let simplify_item (component: Types.signature_item) =
      let user_kind, user_id, user_loc =
        let open Sig_component_kind in
        match component with
        | Sig_value(id, v, _) -> Value, id, v.val_loc
        | Sig_type (id, td, _, _) -> Type, id, td.type_loc
        | Sig_typext (id, te, _, _) -> Extension_constructor, id, te.ext_loc
        | Sig_module (id, _, md, _, _) -> Module, id, md.md_loc
        | Sig_modtype (id, mtd, _) -> Module_type, id, mtd.mtd_loc
        | Sig_class (id, c, _, _) -> Class, id, c.cty_loc
        | Sig_class_type (id, ct, _, _) -> Class_type, id, ct.clty_loc
      in
      if Ident.Map.mem user_id to_remove.hide then
        None
      else begin
        let component =
          if to_remove.subst == Subst.identity then
            component
          else
            begin
              check_unpackable_modtypes ~loc:user_loc ~env to_remove component;
              Subst.signature_item Keep to_remove.subst component
            end
        in
        let component =
          match ids_to_remove with
          | [] -> component
          | ids ->
            try Mtype.nondep_sig_item env ids component with
            | Ctype.Nondep_cannot_erase removed_item_id ->
              let (removed_item_kind, removed_item_loc, reason) =
                Ident.Map.find removed_item_id to_remove.hide
              in
              let err_loc, hiding_error =
                match reason with
                | From_open ->
                  removed_item_loc,
                  Appears_in_signature {
                    opened_item_kind = removed_item_kind;
                    opened_item_id = removed_item_id;
                    user_id;
                    user_kind;
                    user_loc;
                  }
                | Shadowed_by (shadower_id, shadower_loc) ->
                  shadower_loc,
                  Illegal_shadowing {
                    shadowed_item_kind = removed_item_kind;
                    shadowed_item_id = removed_item_id;
                    shadowed_item_loc = removed_item_loc;
                    shadower_id;
                    user_id;
                    user_kind;
                    user_loc;
                  }
              in
              raise (Error(err_loc, env, Cannot_hide_id hiding_error))
        in
        Some component
      end
    in
    List.filter_map simplify_item sg
end

let has_remove_aliases_attribute attr =
  let remove_aliases =
    Attr_helper.get_no_payload_attribute
      ["remove_aliases"; "ocaml.remove_aliases"] attr
  in
  match remove_aliases with
  | None -> false
  | Some _ -> true

(* Check and translate a module type expression *)

let transl_modtype_longident loc env lid =
  Env.lookup_modtype_path ~loc lid env

let transl_module_alias loc env lid =
  Env.lookup_module_path ~load:false ~loc lid env

let mkmty desc typ env loc attrs =
  let mty = {
    mty_desc = desc;
    mty_type = typ;
    mty_loc = loc;
    mty_env = env;
    mty_attributes = attrs;
    } in
  Cmt_format.add_saved_type (Cmt_format.Partial_module_type mty);
  mty

let mksig desc env loc =
  let sg = { sig_desc = desc; sig_loc = loc; sig_env = env } in
  Cmt_format.add_saved_type (Cmt_format.Partial_signature_item sg);
  sg

(* let signature sg = List.map (fun item -> item.sig_type) sg *)

let rec transl_modtype env smty =
  Builtin_attributes.warning_scope smty.pmty_attributes
    (fun () -> transl_modtype_aux env smty)

and transl_modtype_functor_arg env sarg =
  let mty = transl_modtype env sarg in
  {mty with mty_type = Mtype.scrape_for_functor_arg env mty.mty_type}

and transl_modtype_aux env smty =
  let loc = smty.pmty_loc in
  match Extensions.Module_type.of_ast smty with
  | Some emty -> transl_modtype_extension_aux env emty
  | None ->
  match smty.pmty_desc with
    Pmty_ident lid ->
      let path = transl_modtype_longident loc env lid.txt in
      mkmty (Tmty_ident (path, lid)) (Mty_ident path) env loc
        smty.pmty_attributes
  | Pmty_alias lid ->
      let path = transl_module_alias loc env lid.txt in
      mkmty (Tmty_alias (path, lid)) (Mty_alias path) env loc
        smty.pmty_attributes
  | Pmty_signature ssg ->
      let sg = transl_signature env ssg in
      mkmty (Tmty_signature sg) (Mty_signature sg.sig_type) env loc
        smty.pmty_attributes
  | Pmty_functor(sarg_opt, sres) ->
      let t_arg, ty_arg, newenv =
        match sarg_opt with
        | Unit -> Unit, Types.Unit, env
        | Named (param, sarg) ->
          let arg = transl_modtype_functor_arg env sarg in
          let (id, newenv) =
            match param.txt with
            | None -> None, env
            | Some name ->
              let scope = Ctype.create_scope () in
              let id, newenv =
                let arg_md =
                  { md_type = arg.mty_type;
                    md_attributes = [];
                    md_loc = param.loc;
                    md_uid = Uid.mk ~current_unit:(Env.get_unit_name ());
                  }
                in
                Env.enter_module_declaration ~scope ~arg:true name Mp_present
                  arg_md env
              in
              Some id, newenv
          in
          Named (id, param, arg), Types.Named (id, arg.mty_type), newenv
      in
      let res = transl_modtype newenv sres in
      mkmty (Tmty_functor (t_arg, res))
        (Mty_functor(ty_arg, res.mty_type)) env loc
        smty.pmty_attributes
  | Pmty_with(sbody, constraints) ->
      let body = transl_modtype env sbody in
      let init_sg = extract_sig env sbody.pmty_loc body.mty_type in
      let remove_aliases = has_remove_aliases_attribute smty.pmty_attributes in
      let (rev_tcstrs, final_sg) =
        List.fold_left (transl_with ~loc:smty.pmty_loc env remove_aliases)
        ([],init_sg) constraints in
      let scope = Ctype.create_scope () in
      mkmty (Tmty_with ( body, List.rev rev_tcstrs))
        (Mtype.freshen ~scope (Mty_signature final_sg)) env loc
        smty.pmty_attributes
  | Pmty_typeof smod ->
      let env = Env.in_signature false env in
      let tmty, mty = !type_module_type_of_fwd env smod in
      mkmty (Tmty_typeof tmty) mty env loc smty.pmty_attributes
  | Pmty_extension ext ->
      raise (Error_forward (Builtin_attributes.error_of_extension ext))

and transl_modtype_extension_aux _env : Extensions.Module_type.t -> _ = function
  | Emty_strengthen { mty=_ ; mod_id=_ } -> failwith "Strengthen not yet implemented"

and transl_with ~loc env remove_aliases (rev_tcstrs,sg) constr =
  let lid, with_info = match constr with
    | Pwith_type (l,decl) ->l , With_type decl
    | Pwith_typesubst (l,decl) ->l , With_typesubst decl
    | Pwith_module (l,l') ->
        let path, md = Env.lookup_module ~loc l'.txt env in
        l , With_module {lid=l';path;md; remove_aliases}
    | Pwith_modsubst (l,l') ->
        let path, md' = Env.lookup_module ~loc l'.txt env in
        l , With_modsubst (l',path,md')
    | Pwith_modtype (l,smty) ->
        let mty = transl_modtype env smty in
        l, With_modtype mty
    | Pwith_modtypesubst (l,smty) ->
        let mty = transl_modtype env smty in
        l, With_modtypesubst mty
  in
  let (tcstr, sg) = merge_constraint env loc sg lid with_info in
  (tcstr :: rev_tcstrs, sg)



and transl_signature env (sg : Parsetree.signature) =
  let names = Signature_names.create () in
  let transl_sig_item env sig_acc item =
    let loc = item.psig_loc in
    match item.psig_desc with
    | Psig_value sdesc ->
        let (tdesc, newenv) =
          Typedecl.transl_value_decl env item.psig_loc sdesc
        in
        Signature_names.check_value names tdesc.val_loc tdesc.val_id;
        Env.register_uid tdesc.val_val.val_uid ~loc:tdesc.val_loc ~attributes:tdesc.val_attributes;
        mksig (Tsig_value tdesc) env loc,
        [Sig_value(tdesc.val_id, tdesc.val_val, Exported)],
        newenv
    | Psig_type (rec_flag, sdecls) ->
        let (decls, newenv) =
          Typedecl.transl_type_decl env rec_flag sdecls
        in
        List.iter (fun td ->
          Signature_names.check_type names td.typ_loc td.typ_id;
          if not (Btype.is_row_name (Ident.name td.typ_id)) then
            Env.register_uid td.typ_type.type_uid ~loc:td.typ_loc ~attributes:td.typ_attributes
        ) decls;
        let sig_items =
          map_rec_type_with_row_types ~rec_flag
            (fun rs td -> Sig_type(td.typ_id, td.typ_type, rs, Exported))
            decls
        in
        mksig (Tsig_type (rec_flag, decls)) env loc, sig_items, newenv
    | Psig_typesubst sdecls ->
        let (decls, newenv) =
          Typedecl.transl_type_decl env Nonrecursive sdecls
        in
        List.iter (fun td ->
          if td.typ_kind <> Ttype_abstract || td.typ_manifest = None ||
             td.typ_private = Private
          then
            raise (Error (td.typ_loc, env, Invalid_type_subst_rhs));
          let params = td.typ_type.type_params in
          if params_are_constrained params
          then raise(Error(loc, env, With_cannot_remove_constrained_type));
          let info =
              let subst =
                Subst.add_type_function (Pident td.typ_id)
                  ~params
                  ~body:(Option.get td.typ_type.type_manifest)
                  Subst.identity
              in
              Some (`Substituted_away subst)
          in
          Signature_names.check_type ?info names td.typ_loc td.typ_id;
          Env.register_uid td.typ_type.type_uid ~loc:td.typ_loc ~attributes:td.typ_attributes
        ) decls;
        mksig (Tsig_typesubst decls) env loc, [], newenv
    | Psig_typext styext ->
        let (tyext, newenv) =
          Typedecl.transl_type_extension false env item.psig_loc styext
        in
        let constructors = tyext.tyext_constructors in
        List.iter (fun ext ->
          Signature_names.check_typext names ext.ext_loc ext.ext_id;
          Env.register_uid ext.ext_type.ext_uid ~loc:ext.ext_loc ~attributes:ext.ext_attributes
        ) constructors;
        let tsg = map_ext (fun es ext ->
            Sig_typext(ext.ext_id, ext.ext_type, es, Exported)
          ) constructors
        in
        mksig (Tsig_typext tyext) env loc,
        tsg,
        newenv
    | Psig_exception sext ->
        let (ext, newenv) = Typedecl.transl_type_exception env sext in
        let constructor = ext.tyexn_constructor in
        Signature_names.check_typext names constructor.ext_loc
          constructor.ext_id;
        Env.register_uid
          constructor.ext_type.ext_uid
          ~loc:constructor.ext_loc
          ~attributes:constructor.ext_attributes;
        let tsg =
          Sig_typext(constructor.ext_id, constructor.ext_type,
                     Text_exception, Exported)
        in
        mksig (Tsig_exception ext) env loc, [tsg], newenv
    | Psig_module pmd ->
        let scope = Ctype.create_scope () in
        let tmty =
          Builtin_attributes.warning_scope pmd.pmd_attributes
            (fun () -> transl_modtype env pmd.pmd_type)
        in
        let pres =
          match tmty.mty_type with
          | Mty_alias _ -> Mp_absent
          | _ -> Mp_present
        in
        let md = {
          md_type=tmty.mty_type;
          md_attributes=pmd.pmd_attributes;
          md_loc=pmd.pmd_loc;
          md_uid = Uid.mk ~current_unit:(Env.get_unit_name ());
        }
        in
        let id, newenv =
          match pmd.pmd_name.txt with
          | None -> None, env
          | Some name ->
            let id, newenv =
              Env.enter_module_declaration ~scope name pres md env
            in
            Signature_names.check_module names pmd.pmd_name.loc id;
            Env.register_uid md.md_uid ~loc:md.md_loc ~attributes:md.md_attributes;
            Some id, newenv
        in
        let sig_item =
          mksig (Tsig_module {md_id=id; md_name=pmd.pmd_name;
                              md_presence=pres; md_type=tmty;
                              md_loc=pmd.pmd_loc;
                              md_attributes=pmd.pmd_attributes})
            env loc
        in
        let tsg =
          match id with
          | None -> []
          | Some id -> [Sig_module(id, pres, md, Trec_not, Exported)]
        in
        sig_item, tsg, newenv
    | Psig_modsubst pms ->
        let scope = Ctype.create_scope () in
        let path, md =
          Env.lookup_module ~loc:pms.pms_manifest.loc
            pms.pms_manifest.txt env
        in
        let aliasable = not (Env.is_functor_arg path env) in
        let md =
          if not aliasable then
            md
          else
            { md_type = Mty_alias path;
              md_attributes = pms.pms_attributes;
              md_loc = pms.pms_loc;
              md_uid = Uid.mk ~current_unit:(Env.get_unit_name ());
            }
        in
        let pres =
          match md.md_type with
          | Mty_alias _ -> Mp_absent
          | _ -> Mp_present
        in
        let id, newenv =
          Env.enter_module_declaration ~scope pms.pms_name.txt pres md env
        in
        let info =
          `Substituted_away (Subst.add_module id path Subst.identity)
        in
        Signature_names.check_module ~info names pms.pms_name.loc id;
        Env.register_uid md.md_uid ~loc:md.md_loc ~attributes:md.md_attributes;
        let sig_item =
          mksig (Tsig_modsubst {ms_id=id; ms_name=pms.pms_name;
                                ms_manifest=path; ms_txt=pms.pms_manifest;
                                ms_loc=pms.pms_loc;
                                ms_attributes=pms.pms_attributes})
            env loc
        in
        sig_item, [], newenv
    | Psig_recmodule sdecls ->
        let (tdecls, newenv) =
          transl_recmodule_modtypes env sdecls in
        let decls =
          List.filter_map (fun (md, uid, _) ->
            match md.md_id with
            | None -> None
            | Some id -> Some (id, md, uid)
          ) tdecls
        in
        List.iter (fun (id, md, uid) ->
          Signature_names.check_module names md.md_loc id;
          Env.register_uid uid ~loc:md.md_loc ~attributes:md.md_attributes
        ) decls;
        let sig_items =
          map_rec (fun rs (id, md, uid) ->
            let d = {Types.md_type = md.md_type.mty_type;
                     md_attributes = md.md_attributes;
                     md_loc = md.md_loc;
                     md_uid = uid;
                    } in
            Sig_module(id, Mp_present, d, rs, Exported))
            decls []
        in
        mksig (Tsig_recmodule (List.map (fun (md, _, _) -> md) tdecls)) env loc,
        sig_items,
        newenv
    | Psig_modtype pmtd ->
        let newenv, mtd, decl = transl_modtype_decl env pmtd in
        Signature_names.check_modtype names pmtd.pmtd_loc mtd.mtd_id;
        Env.register_uid decl.mtd_uid ~loc:mtd.mtd_loc ~attributes:mtd.mtd_attributes;
        mksig (Tsig_modtype mtd) env loc,
        [Sig_modtype (mtd.mtd_id, decl, Exported)],
        newenv
    | Psig_modtypesubst pmtd ->
        let newenv, mtd, decl = transl_modtype_decl env pmtd in
        let info =
          let mty = match mtd.mtd_type with
            | Some tmty -> tmty.mty_type
            | None ->
                (* parsetree invariant, see Ast_invariants *)
                assert false
          in
          let subst = Subst.add_modtype mtd.mtd_id mty Subst.identity in
          match mty with
          | Mty_ident _ -> `Substituted_away subst
          | _ -> `Unpackable_modtype_substituted_away (mtd.mtd_id,subst)
        in
        Signature_names.check_modtype ~info names pmtd.pmtd_loc mtd.mtd_id;
        Env.register_uid decl.mtd_uid ~loc:mtd.mtd_loc ~attributes:mtd.mtd_attributes;
        mksig (Tsig_modtypesubst mtd) env loc,
        [],
        newenv
    | Psig_open sod ->
        let (od, newenv) = type_open_descr env sod in
        mksig (Tsig_open od) env loc, [], newenv
    | Psig_include sincl ->
        let smty = sincl.pincl_mod in
        let sloc = sincl.pincl_loc in
        let tmty =
          Builtin_attributes.warning_scope sincl.pincl_attributes
            (fun () -> transl_modtype env smty)
        in
        let mty = tmty.mty_type in
        let scope = Ctype.create_scope () in
        let incl_kind, sg =
          if has_include_functor env sloc sincl.pincl_attributes then
            let (sg, incl_kind) =
              extract_sig_functor_open false env smty.pmty_loc mty sig_acc
            in
            incl_kind, sg
          else
            Tincl_structure, extract_sig env smty.pmty_loc mty
        in
        let sg, newenv = Env.enter_signature ~scope sg env in
        Signature_group.iter
          (Signature_names.check_sig_item names item.psig_loc)
          sg;
        let incl =
          { incl_mod = tmty;
            incl_type = sg;
            incl_kind;
            incl_attributes = sincl.pincl_attributes;
            incl_loc = sloc;
          }
        in
        mksig (Tsig_include incl) env loc, sg, newenv
    | Psig_class cl ->
        let (classes, newenv) = Typeclass.class_descriptions env cl in
        List.iter (fun cls ->
          let open Typeclass in
          let loc = cls.cls_id_loc.Location.loc in
          Signature_names.check_type names loc cls.cls_obj_id;
          Signature_names.check_class names loc cls.cls_id;
          Signature_names.check_class_type names loc cls.cls_ty_id;
          Signature_names.check_type names loc cls.cls_typesharp_id;
          Env.register_uid cls.cls_decl.cty_uid ~loc:cls.cls_decl.cty_loc ~attributes:cls.cls_decl.cty_attributes;
        ) classes;
        let tsg =
          map_rec (fun rs cls ->
            let open Typeclass in
            [Sig_class(cls.cls_id, cls.cls_decl, rs, Exported);
             Sig_class_type(cls.cls_ty_id, cls.cls_ty_decl, rs, Exported);
             Sig_type(cls.cls_obj_id, cls.cls_obj_abbr, rs, Exported);
             Sig_type(cls.cls_typesharp_id, cls.cls_abbr, rs, Exported)]
          ) classes [] |> List.flatten
        in
        let typedtree =
          mksig (Tsig_class
                   (List.map (fun decr ->
                      decr.Typeclass.cls_info) classes)) env loc
        in
        typedtree, tsg, newenv
    | Psig_class_type cl ->
        let (classes, newenv) = Typeclass.class_type_declarations env cl in
        List.iter (fun decl ->
          let open Typeclass in
          let loc = decl.clsty_id_loc.Location.loc in
          Signature_names.check_class_type names loc decl.clsty_ty_id;
          Signature_names.check_type names loc decl.clsty_obj_id;
          Signature_names.check_type names loc decl.clsty_typesharp_id;
          Env.register_uid
            decl.clsty_ty_decl.clty_uid
            ~loc:decl.clsty_ty_decl.clty_loc
            ~attributes:decl.clsty_ty_decl.clty_attributes;
        ) classes;
        let tsg =
          map_rec (fun rs decl ->
            let open Typeclass in
            [Sig_class_type(decl.clsty_ty_id, decl.clsty_ty_decl, rs,
                            Exported);
             Sig_type(decl.clsty_obj_id, decl.clsty_obj_abbr, rs, Exported);
             Sig_type(decl.clsty_typesharp_id, decl.clsty_abbr, rs,
                      Exported)
            ]
          ) classes []
          |> List.flatten
        in
        let typedtree =
          mksig
            (Tsig_class_type
               (List.map (fun decl -> decl.Typeclass.clsty_info) classes))
            env loc
        in
        typedtree, tsg, newenv
    | Psig_attribute attr ->
        Builtin_attributes.parse_standard_interface_attributes attr;
        Builtin_attributes.mark_alert_used attr;
        mksig (Tsig_attribute attr) env loc, [], env
    | Psig_extension (ext, _attrs) ->
        raise (Error_forward (Builtin_attributes.error_of_extension ext))
  in
  let rec transl_sig env sig_items sig_type = function
    | [] -> List.rev sig_items, List.rev sig_type, env
    | item :: srem ->
      let new_item , new_types , env = transl_sig_item env sig_type item in
      transl_sig env
        (new_item :: sig_items)
        (List.rev_append new_types sig_type)
        srem
  in
  let previous_saved_types = Cmt_format.get_saved_types () in
  Builtin_attributes.warning_scope []
    (fun () ->
       let (trem, rem, final_env) =
         transl_sig (Env.in_signature true env) [] [] sg
       in
       let rem = Signature_names.simplify final_env names rem in
       let sg =
         { sig_items = trem; sig_type = rem; sig_final_env = final_env }
       in
       Cmt_format.set_saved_types
         ((Cmt_format.Partial_signature sg) :: previous_saved_types);
       sg
    )

and transl_modtype_decl env pmtd =
  Builtin_attributes.warning_scope pmtd.pmtd_attributes
    (fun () -> transl_modtype_decl_aux env pmtd)

and transl_modtype_decl_aux env
    {pmtd_name; pmtd_type; pmtd_attributes; pmtd_loc} =
  let tmty =
    Option.map (transl_modtype (Env.in_signature true env)) pmtd_type
  in
  let decl =
    {
     Types.mtd_type=Option.map (fun t -> t.mty_type) tmty;
     mtd_attributes=pmtd_attributes;
     mtd_loc=pmtd_loc;
     mtd_uid = Uid.mk ~current_unit:(Env.get_unit_name ());
    }
  in
  let scope = Ctype.create_scope () in
  let (id, newenv) = Env.enter_modtype ~scope pmtd_name.txt decl env in
  let mtd =
    {
     mtd_id=id;
     mtd_name=pmtd_name;
     mtd_type=tmty;
     mtd_attributes=pmtd_attributes;
     mtd_loc=pmtd_loc;
    }
  in
  newenv, mtd, decl

and transl_recmodule_modtypes env sdecls =
  let make_env curr =
    List.fold_left (fun env (id_shape, _, md, _) ->
      Option.fold ~none:env ~some:(fun (id, shape) ->
        Env.add_module_declaration ~check:true ~shape ~arg:true
          id Mp_present md env
      ) id_shape
    ) env curr
  in
  let transition env_c curr =
    List.map2
      (fun pmd (id_shape, id_loc, md, _) ->
        let tmty =
          Builtin_attributes.warning_scope pmd.pmd_attributes
            (fun () -> transl_modtype env_c pmd.pmd_type)
        in
        let md = { md with Types.md_type = tmty.mty_type } in
        (id_shape, id_loc, md, tmty))
      sdecls curr in
  let map_mtys curr =
    List.filter_map
      (fun (id_shape, _, md, _) ->
         Option.map (fun (id, _) -> (id, md)) id_shape)
      curr
  in
  let scope = Ctype.create_scope () in
  let ids =
    List.map (fun x -> Option.map (Ident.create_scoped ~scope) x.pmd_name.txt)
      sdecls
  in
  let approx_env =
    List.fold_left
      (fun env ->
         Option.fold ~none:env ~some:(fun id -> (* cf #5965 *)
           Env.enter_unbound_module (Ident.name id)
             Mod_unbound_illegal_recursion env
         ))
      env ids
  in
  let init =
    List.map2
      (fun id pmd ->
         let md_uid = Uid.mk ~current_unit:(Env.get_unit_name ()) in
         let md =
           { md_type = approx_modtype approx_env pmd.pmd_type;
             md_loc = pmd.pmd_loc;
             md_attributes = pmd.pmd_attributes;
             md_uid }
         in
         let id_shape =
           Option.map (fun id -> id, Shape.var md_uid id) id
         in
         (id_shape, pmd.pmd_name, md, ()))
      ids sdecls
  in
  let env0 = make_env init in
  let dcl1 =
    Warnings.without_warnings
      (fun () -> transition env0 init)
  in
  let env1 = make_env dcl1 in
  check_recmod_typedecls env1 (map_mtys dcl1);
  let dcl2 = transition env1 dcl1 in
(*
  List.iter
    (fun (id, mty) ->
      Format.printf "%a: %a@." Printtyp.ident id Printtyp.modtype mty)
    dcl2;
*)
  let env2 = make_env dcl2 in
  check_recmod_typedecls env2 (map_mtys dcl2);
  let dcl2 =
    List.map2 (fun pmd (id_shape, id_loc, md, mty) ->
      let tmd =
        {md_id=Option.map fst id_shape; md_name=id_loc; md_type=mty;
         md_presence=Mp_present;
         md_loc=pmd.pmd_loc;
         md_attributes=pmd.pmd_attributes}
      in
      tmd, md.md_uid, Option.map snd id_shape
    ) sdecls dcl2
  in
  (dcl2, env2)

(* Try to convert a module expression to a module path. *)

exception Not_a_path

let rec path_of_module mexp =
  match mexp.mod_desc with
  | Tmod_ident (p,_) -> p
  | Tmod_apply(funct, arg, _coercion) when !Clflags.applicative_functors ->
      Papply(path_of_module funct, path_of_module arg)
  | Tmod_constraint (mexp, _, _, _) ->
      path_of_module mexp
  | _ -> raise Not_a_path

let path_of_module mexp =
 try Some (path_of_module mexp) with Not_a_path -> None

(* Check that all core type schemes in a structure
   do not contain non-generalized type variable *)

let rec nongen_modtype env f = function
    Mty_ident _ -> false
  | Mty_alias _ -> false
  | Mty_signature sg ->
      let env = Env.add_signature sg env in
      List.exists (nongen_signature_item env f) sg
  | Mty_functor(arg_opt, body) ->
      let env =
        match arg_opt with
        | Unit
        | Named (None, _) -> env
        | Named (Some id, param) ->
            Env.add_module ~arg:true id Mp_present param env
      in
      nongen_modtype env f body

and nongen_signature_item env f = function
    Sig_value(_id, desc, _) -> f env desc.val_type
  | Sig_module(_id, _, md, _, _) -> nongen_modtype env f md.md_type
  | _ -> false

let check_nongen_signature_item env sig_item =
  match sig_item with
    Sig_value(_id, vd, _) ->
      if Ctype.nongen_schema env vd.val_type then
        raise (Error (vd.val_loc, env, Non_generalizable vd.val_type))
  | Sig_module (_id, _, md, _, _) ->
      if nongen_modtype env Ctype.nongen_schema md.md_type then
        raise(Error(md.md_loc, env, Non_generalizable_module md.md_type))
  | _ -> ()

let check_nongen_signature env sg =
  List.iter (check_nongen_signature_item env) sg

let remove_mode_variables env sg =
  let rm _env ty = Ctype.remove_mode_variables ty; false in
  List.exists (nongen_signature_item env rm) sg |> ignore

(* Helpers for typing recursive modules *)

let anchor_submodule name anchor =
  match anchor, name with
  | None, _
  | _, None ->
      None
  | Some p, Some name ->
      Some(Pdot(p, name))

let anchor_recmodule = Option.map (fun id -> Pident id)

let enrich_type_decls anchor decls oldenv newenv =
  match anchor with
    None -> newenv
  | Some p ->
      List.fold_left
        (fun e info ->
          let id = info.typ_id in
          let info' =
            Mtype.enrich_typedecl oldenv (Pdot(p, Ident.name id))
              id info.typ_type
          in
            Env.add_type ~check:true id info' e)
        oldenv decls

let enrich_module_type anchor name mty env =
  match anchor, name with
  | None, _
  | _, None ->
      mty
  | Some p, Some name ->
      Mtype.enrich_modtype env (Pdot(p, name)) mty

let check_recmodule_inclusion env bindings =
  (* PR#4450, PR#4470: consider
        module rec X : DECL = MOD  where MOD has inferred type ACTUAL
     The "natural" typing condition
        E, X: ACTUAL |- ACTUAL <: DECL
     leads to circularities through manifest types.
     Instead, we "unroll away" the potential circularities a finite number
     of times.  The (weaker) condition we implement is:
        E, X: DECL,
           X1: ACTUAL,
           X2: ACTUAL{X <- X1}/X1
           ...
           Xn: ACTUAL{X <- X(n-1)}/X(n-1)
        |- ACTUAL{X <- Xn}/Xn <: DECL{X <- Xn}
     so that manifest types rooted at X(n+1) are expanded in terms of X(n),
     avoiding circularities.  The strengthenings ensure that
     Xn.t = X(n-1).t = ... = X2.t = X1.t.
     N can be chosen arbitrarily; larger values of N result in more
     recursive definitions being accepted.  A good choice appears to be
     the number of mutually recursive declarations. *)

  let subst_and_strengthen env scope s id mty =
    let mty = Subst.modtype (Rescope scope) s mty in
    match id with
    | None -> mty
    | Some id ->
        Mtype.strengthen ~aliasable:false env mty
          (Subst.module_path s (Pident id))
  in

  let rec check_incl first_time n env s =
    let scope = Ctype.create_scope () in
    if n > 0 then begin
      (* Generate fresh names Y_i for the rec. bound module idents X_i *)
      let bindings1 =
        List.map
          (fun (id, _name, _mty_decl, _modl,
                mty_actual, _attrs, _loc, shape, _uid) ->
             let ids =
               Option.map
                 (fun id -> (id, Ident.create_scoped ~scope (Ident.name id))) id
             in
             (ids, mty_actual, shape))
          bindings in
      (* Enter the Y_i in the environment with their actual types substituted
         by the input substitution s *)
      let env' =
        List.fold_left
          (fun env (ids, mty_actual, shape) ->
             match ids with
             | None -> env
             | Some (id, id') ->
               let mty_actual' =
                 if first_time
                 then mty_actual
                 else subst_and_strengthen env scope s (Some id) mty_actual
               in
               Env.add_module ~arg:false ~shape id' Mp_present mty_actual' env)
          env bindings1 in
      (* Build the output substitution Y_i <- X_i *)
      let s' =
        List.fold_left
          (fun s (ids, _mty_actual, _shape) ->
             match ids with
             | None -> s
             | Some (id, id') -> Subst.add_module id (Pident id') s)
          Subst.identity bindings1 in
      (* Recurse with env' and s' *)
      check_incl false (n-1) env' s'
    end else begin
      (* Base case: check inclusion of s(mty_actual) in s(mty_decl)
         and insert coercion if needed *)
      let check_inclusion
            (id, name, mty_decl, modl, mty_actual, attrs, loc, shape, uid) =
        let mty_decl' = Subst.modtype (Rescope scope) s mty_decl.mty_type
        and mty_actual' = subst_and_strengthen env scope s id mty_actual in
        let coercion, shape =
          try
            Includemod.modtypes_with_shape ~shape
              ~loc:modl.mod_loc ~mark:Mark_both
              env mty_actual' mty_decl'
          with Includemod.Error msg ->
            raise(Error(modl.mod_loc, env, Not_included msg)) in
        let modl' =
            { mod_desc = Tmod_constraint(modl, mty_decl.mty_type,
                Tmodtype_explicit mty_decl, coercion);
              mod_type = mty_decl.mty_type;
              mod_env = env;
              mod_loc = modl.mod_loc;
              mod_attributes = [];
             } in
        let mb =
          {
            mb_id = id;
            mb_name = name;
            mb_presence = Mp_present;
            mb_expr = modl';
            mb_attributes = attrs;
            mb_loc = loc;
          }
        in
        mb, shape, uid
      in
      List.map check_inclusion bindings
    end
  in check_incl true (List.length bindings) env Subst.identity

(* Helper for unpack *)

let rec package_constraints_sig env loc sg constrs =
  List.map
    (function
      | Sig_type (id, ({type_params=[]} as td), rs, priv)
        when List.mem_assoc [Ident.name id] constrs ->
          let ty = List.assoc [Ident.name id] constrs in
          Sig_type (id, {td with type_manifest = Some ty}, rs, priv)
      | Sig_module (id, pres, md, rs, priv) ->
          let rec aux = function
            | (m :: ((_ :: _) as l), t) :: rest when m = Ident.name id ->
                (l, t) :: aux rest
            | _ :: rest -> aux rest
            | [] -> []
          in
          let md =
            {md with
             md_type = package_constraints env loc md.md_type (aux constrs)
            }
          in
          Sig_module (id, pres, md, rs, priv)
      | item -> item
    )
    sg

and package_constraints env loc mty constrs =
  if constrs = [] then mty
  else begin
    match Mtype.scrape env mty with
    | Mty_signature sg ->
        Mty_signature (package_constraints_sig env loc sg constrs)
    | Mty_functor _ | Mty_alias _ -> assert false
    | Mty_ident p -> raise(Error(loc, env, Cannot_scrape_package_type p))
  end

let modtype_of_package env loc p fl =
  (* We call Ctype.correct_levels to ensure that the types being added to the
     module type are at generic_level. *)
  let mty =
    package_constraints env loc (Mty_ident p)
      (List.map (fun (n, t) -> Longident.flatten n, Ctype.correct_levels t) fl)
  in
  Subst.modtype Keep Subst.identity mty

let package_subtype env p1 fl1 p2 fl2 =
  let mkmty p fl =
    let fl =
      List.filter (fun (_n,t) -> Ctype.free_variables t = []) fl in
    modtype_of_package env Location.none p fl
  in
  match mkmty p1 fl1, mkmty p2 fl2 with
  | exception Error(_, _, Cannot_scrape_package_type _) -> false
  | mty1, mty2 ->
    let loc = Location.none in
    match Includemod.modtypes ~loc ~mark:Mark_both env mty1 mty2 with
    | Tcoerce_none -> true
    | _ | exception Includemod.Error _ -> false

let () = Ctype.package_subtype := package_subtype

let wrap_constraint env mark arg mty explicit =
  let mark = if mark then Includemod.Mark_both else Includemod.Mark_neither in
  let mty1 = Subst.modtype Keep Subst.identity arg.mod_type in
  let mty2 = Subst.modtype Keep Subst.identity mty in
  let coercion =
    try
      Includemod.modtypes ~loc:arg.mod_loc env ~mark mty1 mty2
    with Includemod.Error msg ->
      raise(Error(arg.mod_loc, env, Not_included msg)) in
  { mod_desc = Tmod_constraint(arg, mty, explicit, coercion);
    mod_type = mty;
    mod_env = env;
    mod_attributes = [];
    mod_loc = arg.mod_loc }

let wrap_constraint_with_shape env mark arg mty
  shape explicit =
  let mark = if mark then Includemod.Mark_both else Includemod.Mark_neither in
  let coercion, shape =
    try
      Includemod.modtypes_with_shape ~shape ~loc:arg.mod_loc env ~mark
        arg.mod_type mty
    with Includemod.Error msg ->
      raise(Error(arg.mod_loc, env, Not_included msg)) in
  { mod_desc = Tmod_constraint(arg, mty, explicit, coercion);
    mod_type = mty;
    mod_env = env;
    mod_attributes = [];
    mod_loc = arg.mod_loc }, shape

(* Type a module value expression *)


(* Summary for F(X) *)
type application_summary = {
  loc: Location.t;
  attributes: attributes;
  f_loc: Location.t; (* loc for F *)
  arg_is_syntactic_unit: bool;
  arg: Typedtree.module_expr;
  arg_path: Path.t option;
  shape: Shape.t
}

let simplify_app_summary app_view =
  let mty = app_view.arg.mod_type in
  match app_view.arg_is_syntactic_unit , app_view.arg_path with
  | true,   _ -> Includemod.Error.Unit, mty
  | false, Some p -> Includemod.Error.Named p, mty
  | false, None -> Includemod.Error.Anonymous, mty

let rec type_module ?(alias=false) sttn funct_body anchor env smod =
  Builtin_attributes.warning_scope smod.pmod_attributes
    (fun () -> type_module_aux ~alias sttn funct_body anchor env smod)

and type_module_aux ~alias sttn funct_body anchor env smod =
  match smod.pmod_desc with
    Pmod_ident lid ->
      let path =
        Env.lookup_module_path ~load:(not alias) ~loc:smod.pmod_loc lid.txt env
      in
      let md = { mod_desc = Tmod_ident (path, lid);
                 mod_type = Mty_alias path;
                 mod_env = env;
                 mod_attributes = smod.pmod_attributes;
                 mod_loc = smod.pmod_loc } in
      let aliasable = not (Env.is_functor_arg path env) in
      let shape =
        Env.shape_of_path ~namespace:Shape.Sig_component_kind.Module env path
      in
      let md =
        if alias && aliasable then
          (Env.add_required_global path env; md)
        else begin
          let mty = Mtype.find_type_of_module
              ~strengthen:sttn ~aliasable env path
          in
          match mty with
          | Mty_alias p1 when not alias ->
              let p1 = Env.normalize_module_path (Some smod.pmod_loc) env p1 in
              let mty = Includemod.expand_module_alias
                  ~strengthen:sttn env p1 in
              { md with
                mod_desc =
                  Tmod_constraint (md, mty, Tmodtype_implicit,
                                   Tcoerce_alias (env, path, Tcoerce_none));
                mod_type = mty }
          | mty ->
              { md with mod_type = mty }
        end
      in
      md, shape
  | Pmod_structure sstr ->
      let (str, sg, names, shape, _finalenv) =
        type_structure funct_body anchor env sstr in
      let md =
        { mod_desc = Tmod_structure str;
          mod_type = Mty_signature sg;
          mod_env = env;
          mod_attributes = smod.pmod_attributes;
          mod_loc = smod.pmod_loc }
      in
      let sg' = Signature_names.simplify _finalenv names sg in
      if List.length sg' = List.length sg then md, shape else
      wrap_constraint_with_shape env false md
        (Mty_signature sg') shape Tmodtype_implicit
  | Pmod_functor(arg_opt, sbody) ->
      let t_arg, ty_arg, newenv, funct_shape_param, funct_body =
        match arg_opt with
        | Unit ->
          Unit, Types.Unit, env, Shape.for_unnamed_functor_param, false
        | Named (param, smty) ->
          let mty = transl_modtype_functor_arg env smty in
          let scope = Ctype.create_scope () in
          let (id, newenv, var) =
            match param.txt with
            | None -> None, env, Shape.for_unnamed_functor_param
            | Some name ->
              let md_uid =  Uid.mk ~current_unit:(Env.get_unit_name ()) in
              let arg_md =
                { md_type = mty.mty_type;
                  md_attributes = [];
                  md_loc = param.loc;
                  md_uid;
                }
              in
              let id = Ident.create_scoped ~scope name in
              let shape = Shape.var md_uid id in
              let newenv = Env.add_module_declaration
                ~shape ~arg:true ~check:true id Mp_present arg_md env
              in
              Some id, newenv, id
          in
          Named (id, param, mty), Types.Named (id, mty.mty_type), newenv,
          var, true
      in
      let newenv = Env.add_lock Alloc_mode.global newenv in
      let body, body_shape = type_module true funct_body None newenv sbody in
      { mod_desc = Tmod_functor(t_arg, body);
        mod_type = Mty_functor(ty_arg, body.mod_type);
        mod_env = env;
        mod_attributes = smod.pmod_attributes;
        mod_loc = smod.pmod_loc },
      Shape.abs funct_shape_param body_shape
  | Pmod_apply _ ->
      type_application smod.pmod_loc sttn funct_body env smod
  | Pmod_constraint(sarg, smty) ->
      let arg, arg_shape = type_module ~alias true funct_body anchor env sarg in
      let mty = transl_modtype env smty in
      let md, final_shape =
        wrap_constraint_with_shape env true arg mty.mty_type arg_shape
          (Tmodtype_explicit mty)
      in
      { md with
        mod_loc = smod.pmod_loc;
        mod_attributes = smod.pmod_attributes;
      },
      final_shape
  | Pmod_unpack sexp ->
      if !Clflags.principal then Ctype.begin_def ();
      let exp = Typecore.type_exp env sexp in
      if !Clflags.principal then begin
        Ctype.end_def ();
        Ctype.generalize_structure exp.exp_type
      end;
      let mty =
        match get_desc (Ctype.expand_head env exp.exp_type) with
          Tpackage (p, fl) ->
            if List.exists (fun (_n, t) -> Ctype.free_variables t <> []) fl then
              raise (Error (smod.pmod_loc, env,
                            Incomplete_packed_module exp.exp_type));
            if !Clflags.principal &&
              not (Typecore.generalizable (Btype.generic_level-1) exp.exp_type)
            then
              Location.prerr_warning smod.pmod_loc
                (Warnings.Not_principal "this module unpacking");
            modtype_of_package env smod.pmod_loc p fl
        | Tvar _ ->
            raise (Typecore.Error
                     (smod.pmod_loc, env, Typecore.Cannot_infer_signature))
        | _ ->
            raise (Error(smod.pmod_loc, env, Not_a_packed_module exp.exp_type))
      in
      if funct_body && Mtype.contains_type env mty then
        raise (Error (smod.pmod_loc, env, Not_allowed_in_functor_body));
      { mod_desc = Tmod_unpack(exp, mty);
        mod_type = mty;
        mod_env = env;
        mod_attributes = smod.pmod_attributes;
        mod_loc = smod.pmod_loc },
      Shape.leaf_for_unpack
  | Pmod_extension ext ->
      raise (Error_forward (Builtin_attributes.error_of_extension ext))

and type_application loc strengthen funct_body env smod =
  let rec extract_application funct_body env sargs smod =
    match smod.pmod_desc with
    | Pmod_apply(f, sarg) ->
        let arg, shape = type_module true funct_body None env sarg in
        let summary =
          { loc=smod.pmod_loc;
            attributes=smod.pmod_attributes;
            f_loc = f.pmod_loc;
            arg_is_syntactic_unit = sarg.pmod_desc = Pmod_structure [];
            arg;
            arg_path = path_of_module arg;
            shape
          }
        in
        extract_application funct_body env (summary::sargs) f
    | _ -> smod, sargs
  in
  let sfunct, args = extract_application funct_body env [] smod in
  let funct, funct_shape =
    let strengthen =
      strengthen && List.for_all (fun {arg_path;_} -> arg_path <> None) args
    in
    type_module strengthen funct_body None env sfunct
  in
  List.fold_left (type_one_application ~ctx:(loc, funct, args) funct_body env)
    (funct, funct_shape) args

and type_one_application ~ctx:(apply_loc,md_f,args)
    funct_body env (funct, funct_shape)  app_view =
  match Mtype.scrape_alias env funct.mod_type with
  | Mty_functor (Unit, mty_res) ->
      if not app_view.arg_is_syntactic_unit then
        raise (Error (app_view.f_loc, env, Apply_generative));
      if funct_body && Mtype.contains_type env funct.mod_type then
        raise (Error (apply_loc, env, Not_allowed_in_functor_body));
      { mod_desc = Tmod_apply(funct, app_view.arg, Tcoerce_none);
        mod_type = mty_res;
        mod_env = env;
        mod_attributes = app_view.attributes;
        mod_loc = funct.mod_loc },
      Shape.app funct_shape ~arg:app_view.shape
  | Mty_functor (Named (param, mty_param), mty_res) as mty_functor ->
      let coercion =
        try
          Includemod.modtypes
            ~loc:app_view.arg.mod_loc ~mark:Mark_both env
            app_view.arg.mod_type mty_param
        with Includemod.Error _ ->
          let args = List.map simplify_app_summary args in
          let mty_f = md_f.mod_type in
          let lid_app = None in
          raise(Includemod.Apply_error {loc=apply_loc;env;lid_app;mty_f;args})
      in
      let mty_appl =
        match app_view.arg_path with
        | Some path ->
            let scope = Ctype.create_scope () in
            let subst =
              match param with
              | None -> Subst.identity
              | Some p -> Subst.add_module p path Subst.identity
            in
            Subst.modtype (Rescope scope) subst mty_res
        | None ->
            let env, nondep_mty =
              match param with
              | None -> env, mty_res
              | Some param ->
                  let env =
                    Env.add_module ~arg:true param Mp_present
                      app_view.arg.mod_type env
                  in
                  check_well_formed_module env app_view.loc
                    "the signature of this functor application" mty_res;
                  try env, Mtype.nondep_supertype env [param] mty_res
                  with Ctype.Nondep_cannot_erase _ ->
                    let error = Cannot_eliminate_dependency
                                  (Functor_applied, mty_functor) in
                    raise (Error(app_view.loc, env, error))
            in
            begin match
              Includemod.modtypes
                ~loc:app_view.loc ~mark:Mark_neither env mty_res nondep_mty
            with
            | Tcoerce_none -> ()
            | _ ->
                fatal_error
                  "unexpected coercion from original module type to \
                   nondep_supertype one"
            | exception Includemod.Error _ ->
                fatal_error
                  "nondep_supertype not included in original module type"
            end;
            nondep_mty
      in
      check_well_formed_module env apply_loc
        "the signature of this functor application" mty_appl;
      { mod_desc = Tmod_apply(funct, app_view.arg, coercion);
        mod_type = mty_appl;
        mod_env = env;
        mod_attributes = app_view.attributes;
        mod_loc = app_view.loc },
      Shape.app ~arg:app_view.shape funct_shape
  | Mty_alias path ->
      raise(Error(app_view.f_loc, env, Cannot_scrape_alias path))
  | _ ->
      let args = List.map simplify_app_summary args in
      let mty_f = md_f.mod_type in
      let lid_app = None in
      raise(Includemod.Apply_error {loc=apply_loc;env;lid_app;mty_f;args})

and type_open_decl ?used_slot ?toplevel funct_body names env sod =
  Builtin_attributes.warning_scope sod.popen_attributes
    (fun () ->
       type_open_decl_aux ?used_slot ?toplevel funct_body names env sod
    )

and type_open_decl_aux ?used_slot ?toplevel funct_body names env od =
  let loc = od.popen_loc in
  match od.popen_expr.pmod_desc with
  | Pmod_ident lid ->
    let path, newenv =
      type_open_ ?used_slot ?toplevel od.popen_override env loc lid
    in
    let md = { mod_desc = Tmod_ident (path, lid);
               mod_type = Mty_alias path;
               mod_env = env;
               mod_attributes = od.popen_expr.pmod_attributes;
               mod_loc = od.popen_expr.pmod_loc }
    in
    let open_descr = {
      open_expr = md;
      open_bound_items = [];
      open_override = od.popen_override;
      open_env = newenv;
      open_loc = loc;
      open_attributes = od.popen_attributes
    } in
    open_descr, [], newenv
  | _ ->
    let md, mod_shape = type_module true funct_body None env od.popen_expr in
    let scope = Ctype.create_scope () in
    let sg, newenv =
      Env.enter_signature ~scope ~mod_shape
        (extract_sig_open env md.mod_loc md.mod_type) env
    in
    let info, visibility =
      match toplevel with
      | Some false | None -> Some `From_open, Hidden
      | Some true -> None, Exported
    in
    Signature_group.iter (Signature_names.check_sig_item ?info names loc) sg;
    let sg =
      List.map (function
        | Sig_value(id, vd, _) -> Sig_value(id, vd, visibility)
        | Sig_type(id, td, rs, _) -> Sig_type(id, td, rs, visibility)
        | Sig_typext(id, ec, et, _) -> Sig_typext(id, ec, et, visibility)
        | Sig_module(id, mp, md, rs, _) ->
            Sig_module(id, mp, md, rs, visibility)
        | Sig_modtype(id, mtd, _) -> Sig_modtype(id, mtd, visibility)
        | Sig_class(id, cd, rs, _) -> Sig_class(id, cd, rs, visibility)
        | Sig_class_type(id, ctd, rs, _) ->
            Sig_class_type(id, ctd, rs, visibility)
      ) sg
    in
    let open_descr = {
      open_expr = md;
      open_bound_items = sg;
      open_override = od.popen_override;
      open_env = newenv;
      open_loc = loc;
      open_attributes = od.popen_attributes
    } in
    open_descr, sg, newenv

and type_structure ?(toplevel = None) funct_body anchor env sstr =
  let names = Signature_names.create () in

  let type_str_item env shape_map {pstr_loc = loc; pstr_desc = desc} sig_acc =
    match desc with
    | Pstr_eval (sexpr, attrs) ->
        let expr =
          Builtin_attributes.warning_scope attrs
            (fun () -> Typecore.type_expression env sexpr)
        in
        Tstr_eval (expr, attrs), [], shape_map, env
    | Pstr_value(rec_flag, sdefs) ->
        let force_global =
          (* Values bound by '_' still escape in the toplevel, because
             they may be printed even though they are not named *)
          Option.is_some toplevel
        in
        let (defs, newenv) =
          Typecore.type_binding env rec_flag ~force_global sdefs in
        let () = if rec_flag = Recursive then
          Typecore.check_recursive_bindings env defs
        in
        (* Note: Env.find_value does not trigger the value_used event. Values
           will be marked as being used during the signature inclusion test. *)
        let items, shape_map =
          List.fold_left
            (fun (acc, shape_map) (id, modes) ->
              List.iter
                (fun (loc, mode) ->
                   Typecore.escape ~loc ~env:newenv ~reason:Other mode)
                modes;
              let (first_loc, _) = List.hd modes in
              Signature_names.check_value names first_loc id;
              let vd =  Env.find_value (Pident id) newenv in
              Env.register_uid vd.val_uid ~loc:vd.val_loc ~attributes:vd.val_attributes;
              Sig_value(id, vd, Exported) :: acc,
              Shape.Map.add_value shape_map id vd.val_uid
            )
            ([], shape_map)
            (let_bound_idents_with_modes defs)
        in
        Tstr_value(rec_flag, defs),
        List.rev items,
        shape_map,
        newenv
    | Pstr_primitive sdesc ->
        let (desc, newenv) = Typedecl.transl_value_decl env loc sdesc in
        Signature_names.check_value names desc.val_loc desc.val_id;
        Env.register_uid desc.val_val.val_uid ~loc:desc.val_val.val_loc ~attributes:desc.val_val.val_attributes;
        Tstr_primitive desc,
        [Sig_value(desc.val_id, desc.val_val, Exported)],
        Shape.Map.add_value shape_map desc.val_id desc.val_val.val_uid,
        newenv
    | Pstr_type (rec_flag, sdecls) ->
        let (decls, newenv) = Typedecl.transl_type_decl env rec_flag sdecls in
        List.iter
          Signature_names.(fun td -> check_type names td.typ_loc td.typ_id)
          decls;
        let items = map_rec_type_with_row_types ~rec_flag
          (fun rs info -> Sig_type(info.typ_id, info.typ_type, rs, Exported))
          decls
        in
        let shape_map = List.fold_left
          (fun shape_map -> function
            | Sig_type (id, vd, _, _) ->
              if not (Btype.is_row_name (Ident.name id)) then begin
                Env.register_uid vd.type_uid ~loc:vd.type_loc ~attributes:vd.type_attributes;
                Shape.Map.add_type shape_map id vd.type_uid
              end else shape_map
            | _ -> assert false
          )
          shape_map
          items
        in
        Tstr_type (rec_flag, decls),
        items,
        shape_map,
        enrich_type_decls anchor decls env newenv
    | Pstr_typext styext ->
        let (tyext, newenv) =
          Typedecl.transl_type_extension true env loc styext
        in
        let constructors = tyext.tyext_constructors in
        let shape_map = List.fold_left (fun shape_map ext ->
            Signature_names.check_typext names ext.ext_loc ext.ext_id;
            Env.register_uid ext.ext_type.ext_uid ~loc:ext.ext_loc ~attributes:ext.ext_attributes;
            Shape.Map.add_extcons shape_map ext.ext_id ext.ext_type.ext_uid
          ) shape_map constructors
        in
        (Tstr_typext tyext,
         map_ext
           (fun es ext -> Sig_typext(ext.ext_id, ext.ext_type, es, Exported))
           constructors,
        shape_map,
         newenv)
    | Pstr_exception sext ->
        let (ext, newenv) = Typedecl.transl_type_exception env sext in
        let constructor = ext.tyexn_constructor in
        Signature_names.check_typext names constructor.ext_loc
          constructor.ext_id;
        Env.register_uid
          constructor.ext_type.ext_uid
          ~loc:constructor.ext_loc
          ~attributes:constructor.ext_attributes;
        Tstr_exception ext,
        [Sig_typext(constructor.ext_id,
                    constructor.ext_type,
                    Text_exception,
                    Exported)],
        Shape.Map.add_extcons shape_map
          constructor.ext_id
          constructor.ext_type.ext_uid,
        newenv
    | Pstr_module {pmb_name = name; pmb_expr = smodl; pmb_attributes = attrs;
                   pmb_loc;
                  } ->
        let outer_scope = Ctype.get_current_level () in
        let scope = Ctype.create_scope () in
        let modl, md_shape =
          Builtin_attributes.warning_scope attrs
            (fun () ->
               type_module ~alias:true true funct_body
                 (anchor_submodule name.txt anchor) env smodl
            )
        in
        let pres =
          match modl.mod_type with
          | Mty_alias _ -> Mp_absent
          | _ -> Mp_present
        in
        let md_uid = Uid.mk ~current_unit:(Env.get_unit_name ()) in
        let md =
          { md_type = enrich_module_type anchor name.txt modl.mod_type env;
            md_attributes = attrs;
            md_loc = pmb_loc;
            md_uid;
          }
        in
        let md_shape = Shape.set_uid_if_none md_shape md_uid in
        Env.register_uid md_uid ~loc:pmb_loc ~attributes:attrs;
        (*prerr_endline (Ident.unique_toplevel_name id);*)
        Mtype.lower_nongen outer_scope md.md_type;
        let id, newenv, sg =
          match name.txt with
          | None -> None, env, []
          | Some name ->
            let id, e = Env.enter_module_declaration
              ~scope ~shape:md_shape name pres md env
            in
            Signature_names.check_module names pmb_loc id;
            Some id, e,
            [Sig_module(id, pres,
                        {md_type = modl.mod_type;
                         md_attributes = attrs;
                         md_loc = pmb_loc;
                         md_uid;
                        }, Trec_not, Exported)]
        in
        let shape_map = match id with
          | Some id -> Shape.Map.add_module shape_map id md_shape
          | None -> shape_map
        in
        Tstr_module {mb_id=id; mb_name=name; mb_expr=modl;
                     mb_presence=pres; mb_attributes=attrs;  mb_loc=pmb_loc; },
        sg,
        shape_map,
        newenv
    | Pstr_recmodule sbind ->
        let sbind =
          List.map
            (function
              | {pmb_name = name;
                 pmb_expr = {pmod_desc=Pmod_constraint(expr, typ)};
                 pmb_attributes = attrs;
                 pmb_loc = loc;
                } ->
                  name, typ, expr, attrs, loc
              | mb ->
                  raise (Error (mb.pmb_expr.pmod_loc, env,
                                Recursive_module_require_explicit_type))
            )
            sbind
        in
        let (decls, newenv) =
          transl_recmodule_modtypes env
            (List.map (fun (name, smty, _smodl, attrs, loc) ->
                 {pmd_name=name; pmd_type=smty;
                  pmd_attributes=attrs; pmd_loc=loc}) sbind
            ) in
        List.iter
          (fun (md, _, _) ->
             Option.iter Signature_names.(check_module names md.md_loc) md.md_id
          ) decls;
        let bindings1 =
          List.map2
            (fun ({md_id=id; md_type=mty}, uid, _prev_shape)
                 (name, _, smodl, attrs, loc) ->
               let modl, shape =
                 Builtin_attributes.warning_scope attrs
                   (fun () ->
                      type_module true funct_body (anchor_recmodule id)
                        newenv smodl
                   )
               in
               let mty' =
                 enrich_module_type anchor name.txt modl.mod_type newenv
               in
               (id, name, mty, modl, mty', attrs, loc, shape, uid))
            decls sbind in
        let newenv = (* allow aliasing recursive modules from outside *)
          List.fold_left
            (fun env (id_opt, _, mty, _, _, attrs, loc, shape, uid) ->
               match id_opt with
               | None -> env
               | Some id ->
                   let mdecl =
                     {
                       md_type = mty.mty_type;
                       md_attributes = attrs;
                       md_loc = loc;
                       md_uid = uid;
                     }
                   in
                   Env.add_module_declaration ~check:true ~shape
                     id Mp_present mdecl env
            )
            env bindings1
        in
        let bindings2 =
          check_recmodule_inclusion newenv bindings1 in
        let mbs =
          List.filter_map (fun (mb, shape, uid) ->
            Option.map (fun id -> id, mb, uid, shape)  mb.mb_id
          ) bindings2
        in
        let shape_map =
          List.fold_left (fun map (id, mb, uid, shape) ->
            Env.register_uid uid ~loc:mb.mb_loc ~attributes:mb.mb_attributes;
            Shape.Map.add_module map id shape
          ) shape_map mbs
        in
        Tstr_recmodule (List.map (fun (mb, _, _) -> mb) bindings2),
        map_rec (fun rs (id, mb, uid, _shape) ->
            Sig_module(id, Mp_present, {
                md_type=mb.mb_expr.mod_type;
                md_attributes=mb.mb_attributes;
                md_loc=mb.mb_loc;
                md_uid = uid;
              }, rs, Exported))
           mbs [],
        shape_map,
        newenv
    | Pstr_modtype pmtd ->
        (* check that it is non-abstract *)
        let newenv, mtd, decl = transl_modtype_decl env pmtd in
        Signature_names.check_modtype names pmtd.pmtd_loc mtd.mtd_id;
        Env.register_uid decl.mtd_uid ~loc:decl.mtd_loc ~attributes:decl.mtd_attributes;
        let id = mtd.mtd_id in
        let map = Shape.Map.add_module_type shape_map id decl.mtd_uid in
        Tstr_modtype mtd, [Sig_modtype (id, decl, Exported)], map, newenv
    | Pstr_open sod ->
        let toplevel = Option.is_some toplevel in
        let (od, sg, newenv) =
          type_open_decl ~toplevel funct_body names env sod
        in
        Tstr_open od, sg, shape_map, newenv
    | Pstr_class cl ->
        let (classes, new_env) = Typeclass.class_declarations env cl in
        let shape_map = List.fold_left (fun acc cls ->
            let open Typeclass in
            let loc = cls.cls_id_loc.Location.loc in
            Signature_names.check_class names loc cls.cls_id;
            Signature_names.check_class_type names loc cls.cls_ty_id;
            Signature_names.check_type names loc cls.cls_obj_id;
            Signature_names.check_type names loc cls.cls_typesharp_id;
            Env.register_uid cls.cls_decl.cty_uid ~loc ~attributes:cls.cls_decl.cty_attributes;
            let map f id acc = f acc id cls.cls_decl.cty_uid in
            map Shape.Map.add_class cls.cls_id acc
            |> map Shape.Map.add_class_type cls.cls_ty_id
            |> map Shape.Map.add_type cls.cls_obj_id
            |> map Shape.Map.add_type cls.cls_typesharp_id
          ) shape_map classes
        in
        Tstr_class
          (List.map (fun cls ->
               (cls.Typeclass.cls_info,
                cls.Typeclass.cls_pub_methods)) classes),
        List.flatten
          (map_rec
            (fun rs cls ->
              let open Typeclass in
              [Sig_class(cls.cls_id, cls.cls_decl, rs, Exported);
               Sig_class_type(cls.cls_ty_id, cls.cls_ty_decl, rs, Exported);
               Sig_type(cls.cls_obj_id, cls.cls_obj_abbr, rs, Exported);
               Sig_type(cls.cls_typesharp_id, cls.cls_abbr, rs, Exported)])
             classes []),
        shape_map,
        new_env
    | Pstr_class_type cl ->
        let (classes, new_env) = Typeclass.class_type_declarations env cl in
        let shape_map = List.fold_left (fun acc decl ->
            let open Typeclass in
            let loc = decl.clsty_id_loc.Location.loc in
            Signature_names.check_class_type names loc decl.clsty_ty_id;
            Signature_names.check_type names loc decl.clsty_obj_id;
            Signature_names.check_type names loc decl.clsty_typesharp_id;
            Env.register_uid decl.clsty_ty_decl.clty_uid
              ~loc
              ~attributes:decl.clsty_ty_decl.clty_attributes;
            let map f id acc = f acc id decl.clsty_ty_decl.clty_uid in
            map Shape.Map.add_class_type decl.clsty_ty_id acc
            |> map Shape.Map.add_type decl.clsty_obj_id
            |> map Shape.Map.add_type decl.clsty_typesharp_id
          ) shape_map classes
        in
        Tstr_class_type
          (List.map (fun cl ->
               (cl.Typeclass.clsty_ty_id,
                cl.Typeclass.clsty_id_loc,
                cl.Typeclass.clsty_info)) classes),
        List.flatten
          (map_rec
             (fun rs decl ->
                let open Typeclass in
                [Sig_class_type(decl.clsty_ty_id, decl.clsty_ty_decl, rs,
                                Exported);
                 Sig_type(decl.clsty_obj_id, decl.clsty_obj_abbr, rs, Exported);
                 Sig_type(decl.clsty_typesharp_id, decl.clsty_abbr, rs,
                          Exported)
                ])
             classes []),
        shape_map,
        new_env
    | Pstr_include sincl ->
        let smodl = sincl.pincl_mod in
        let sloc = sincl.pincl_loc in
        let modl, modl_shape =
          Builtin_attributes.warning_scope sincl.pincl_attributes
            (fun () -> type_module true funct_body None env smodl)
        in
        let incl_kind, sg =
          if has_include_functor env sloc sincl.pincl_attributes then
            let (sg, incl_kind) =
              extract_sig_functor_open funct_body env smodl.pmod_loc
                modl.mod_type sig_acc
            in
            incl_kind, sg
          else
            Tincl_structure, extract_sig_open env smodl.pmod_loc modl.mod_type
        in
        let scope = Ctype.create_scope () in
        (* Rename all identifiers bound by this signature to avoid clashes *)
        let sg, shape, new_env =
          Env.enter_signature_and_shape ~scope ~parent_shape:shape_map
            modl_shape sg env
        in
        Signature_group.iter (Signature_names.check_sig_item names loc) sg;
        let incl =
          { incl_mod = modl;
            incl_type = sg;
            incl_kind;
            incl_attributes = sincl.pincl_attributes;
            incl_loc = sloc;
          }
        in
        Tstr_include incl, sg, shape, new_env
    | Pstr_extension (ext, _attrs) ->
        raise (Error_forward (Builtin_attributes.error_of_extension ext))
    | Pstr_attribute attr ->
        Builtin_attributes.parse_standard_implementation_attributes attr;
        Builtin_attributes.mark_alert_used attr;
        Tstr_attribute attr, [], shape_map, env
  in
  let toplevel_sig = Option.value toplevel ~default:[] in
  let rec type_struct env shape_map sstr str_acc sig_acc sig_acc_include_functor =
    match sstr with
    | [] ->
      (List.rev str_acc, List.rev sig_acc, shape_map, env)
    | pstr :: srem ->
        let previous_saved_types = Cmt_format.get_saved_types () in
        let desc, sg, shape_map, new_env = type_str_item env shape_map pstr sig_acc_include_functor in
        let str = { str_desc = desc; str_loc = pstr.pstr_loc; str_env = env } in
        Cmt_format.set_saved_types (Cmt_format.Partial_structure_item str
                                    :: previous_saved_types);
        type_struct new_env shape_map srem (str :: str_acc) (List.rev_append sg sig_acc)
          (List.rev_append sg sig_acc_include_functor)
  in
  let previous_saved_types = Cmt_format.get_saved_types () in
  let run () =
    let (items, sg, shape_map, final_env) = type_struct env Shape.Map.empty sstr [] [] toplevel_sig in
    let str = { str_items = items; str_type = sg; str_final_env = final_env } in
    Cmt_format.set_saved_types
      (Cmt_format.Partial_structure str :: previous_saved_types);
    str, sg, names, Shape.str shape_map, final_env
  in
  if Option.is_some toplevel then run ()
  else Builtin_attributes.warning_scope [] run

(* The toplevel will print some types not present in the signature *)
let remove_mode_variables_for_toplevel str =
  match str.str_items with
  | [{ str_desc =
         ( Tstr_eval (exp, _)
         | Tstr_value (Nonrecursive,
                       [{vb_pat = {pat_desc=Tpat_any};
                         vb_expr = exp}])) }] ->
     (* These types are printed by the toplevel,
        even though they do not appear in sg *)
     Ctype.remove_mode_variables exp.exp_type
  | _ -> ()

let type_toplevel_phrase env sig_acc s =
  Env.reset_required_globals ();
  Env.reset_probes ();
  Typecore.reset_allocations ();
  let (str, sg, to_remove_from_sg, shape, env) =
    type_structure ~toplevel:(Some sig_acc) false None env s in
  remove_mode_variables env sg;
  remove_mode_variables_for_toplevel str;
  Typecore.optimise_allocations ();
  (str, sg, to_remove_from_sg, shape, env)

let type_module_alias = type_module ~alias:true true false None
let type_module = type_module true false None
let type_structure = type_structure false None

(* Normalize types in a signature *)

let rec normalize_modtype = function
    Mty_ident _
  | Mty_alias _ -> ()
  | Mty_signature sg -> normalize_signature sg
  | Mty_functor(_param, body) -> normalize_modtype body

and normalize_signature sg = List.iter normalize_signature_item sg

and normalize_signature_item = function
    Sig_value(_id, desc, _) -> Ctype.normalize_type desc.val_type
  | Sig_module(_id, _, md, _, _) -> normalize_modtype md.md_type
  | _ -> ()

(* Extract the module type of a module expression *)

let type_module_type_of env smod =
  let remove_aliases = has_remove_aliases_attribute smod.pmod_attributes in
  let tmty =
    match smod.pmod_desc with
    | Pmod_ident lid -> (* turn off strengthening in this case *)
        let path, md = Env.lookup_module ~loc:smod.pmod_loc lid.txt env in
          { mod_desc = Tmod_ident (path, lid);
            mod_type = md.md_type;
            mod_env = env;
            mod_attributes = smod.pmod_attributes;
            mod_loc = smod.pmod_loc }
    | _ ->
        let me, _shape = type_module env smod in
        me
  in
  let mty = Mtype.scrape_for_type_of ~remove_aliases env tmty.mod_type in
  (* PR#5036: must not contain non-generalized type variables *)
  if nongen_modtype env Ctype.nongen_schema mty then
    raise(Error(smod.pmod_loc, env, Non_generalizable_module mty));
  tmty, mty

(* For Typecore *)

(* Graft a longident onto a path *)
let rec extend_path path =
  fun lid ->
    match lid with
    | Lident name -> Pdot(path, name)
    | Ldot(m, name) -> Pdot(extend_path path m, name)
    | Lapply _ -> assert false

(* Lookup a type's longident within a signature *)
let lookup_type_in_sig sg =
  let types, modules =
    List.fold_left
      (fun acc item ->
         match item with
         | Sig_type(id, _, _, _) ->
             let types, modules = acc in
             let types = String.Map.add (Ident.name id) id types in
             types, modules
         | Sig_module(id, _, _, _, _) ->
             let types, modules = acc in
             let modules = String.Map.add (Ident.name id) id modules in
             types, modules
         | _ -> acc)
      (String.Map.empty, String.Map.empty) sg
  in
  let rec module_path = function
    | Lident name -> Pident (String.Map.find name modules)
    | Ldot(m, name) -> Pdot(module_path m, name)
    | Lapply _ -> assert false
  in
  fun lid ->
    match lid with
    | Lident name -> Pident (String.Map.find name types)
    | Ldot(m, name) -> Pdot(module_path m, name)
    | Lapply _ -> assert false

let type_package env m p fl =
  (* Same as Pexp_letmodule *)
  (* remember original level *)
  Ctype.begin_def ();
  let modl, scope = Typetexp.TyVarEnv.with_local_scope begin fun () ->
    let modl, _mod_shape = type_module env m in
    let scope = Ctype.create_scope () in
    modl, scope
  end in
  let fl', env =
    match fl with
    | [] -> [], env
    | fl ->
      let type_path, env =
        match modl.mod_desc with
        | Tmod_ident (mp,_)
        | Tmod_constraint
            ({mod_desc=Tmod_ident (mp,_)}, _, Tmodtype_implicit, _) ->
          (* We special case these because interactions between
             strengthening of module types and packages can cause
             spurious escape errors. See examples from PR#6982 in the
             testsuite. This can be removed when such issues are
             fixed. *)
          extend_path mp, env
        | _ ->
          let sg = extract_sig_open env modl.mod_loc modl.mod_type in
          let sg, env = Env.enter_signature ~scope sg env in
          lookup_type_in_sig sg, env
      in
      let fl' =
        List.fold_right
          (fun (lid, _t) fl ->
             match type_path lid with
             | exception Not_found -> fl
             | path -> begin
                 match Env.find_type path env with
                 | exception Not_found -> fl
                 | decl ->
                     if decl.type_arity > 0 then begin
                       fl
                     end else begin
                       let t = Btype.newgenty (Tconstr (path,[],ref Mnil)) in
                       (lid, t) :: fl
                     end
               end)
          fl []
      in
      fl', env
  in
  (* go back to original level *)
  Ctype.end_def ();
  let mty =
    if fl = [] then (Mty_ident p)
    else modtype_of_package env modl.mod_loc p fl'
  in
  List.iter
    (fun (n, ty) ->
      try Ctype.unify env ty (Ctype.newvar ())
      with Ctype.Unify _ ->
        raise (Error(modl.mod_loc, env, Scoping_pack (n,ty))))
    fl';
  let modl = wrap_constraint env true modl mty Tmodtype_implicit in
  modl, fl'

(* Fill in the forward declarations *)

let type_open_decl ?used_slot env od =
  type_open_decl ?used_slot ?toplevel:None false (Signature_names.create ()) env
    od

let type_open_descr ?used_slot env od =
  type_open_descr ?used_slot ?toplevel:None env od

let () =
  Typecore.type_module := type_module_alias;
  Typetexp.transl_modtype_longident := transl_modtype_longident;
  Typetexp.transl_modtype := transl_modtype;
  Typecore.type_open := type_open_ ?toplevel:None;
  Typecore.type_open_decl := type_open_decl;
  Typecore.type_package := type_package;
  Typeclass.type_open_descr := type_open_descr;
  type_module_type_of_fwd := type_module_type_of


(* Typecheck an implementation file *)

let gen_annot outputprefix sourcefile annots =
  Cmt2annot.gen_annot (Some (outputprefix ^ ".annot"))
    ~sourcefile:(Some sourcefile) ~use_summaries:false annots

let type_implementation sourcefile outputprefix modulename initial_env ast =
  Cmt_format.clear ();
  Misc.try_finally (fun () ->
      Typecore.reset_delayed_checks ();
      Typecore.reset_allocations ();
      Env.reset_required_globals ();
      Env.reset_probes ();
      if !Clflags.print_types then (* #7656 *)
        ignore @@ Warnings.parse_options false "-32-34-37-38-60";
      let (str, sg, names, shape, finalenv) =
        Profile.record_call "infer" (fun () ->
          type_structure initial_env ast) in
      let shape =
        Shape.set_uid_if_none shape
          (Uid.of_compilation_unit_id modulename)
      in
      let simple_sg = Signature_names.simplify finalenv names sg in
      if !Clflags.print_types then begin
        remove_mode_variables finalenv sg;
        Typecore.force_delayed_checks ();
        Typecore.optimise_allocations ();
        let shape = Shape.local_reduce shape in
        Printtyp.wrap_printing_env ~error:false initial_env
          (fun () -> fprintf std_formatter "%a@."
              (Printtyp.printed_signature sourcefile) simple_sg
          );
        gen_annot outputprefix sourcefile (Cmt_format.Implementation str);
        { structure = str;
          coercion = Tcoerce_none;
          shape;
          signature = simple_sg
        } (* result is ignored by Compile.implementation *)
      end else begin
        let sourceintf =
          Filename.remove_extension sourcefile ^ !Config.interface_suffix in
        if Sys.file_exists sourceintf then begin
          let basename = modulename |> Compilation_unit.name_as_string in
          let intf_file =
            try
              Load_path.find_uncap (basename ^ ".cmi")
            with Not_found ->
              raise(Error(Location.in_file sourcefile, Env.empty,
                          Interface_not_compiled sourceintf)) in
          let dclsig = Env.read_signature modulename intf_file in
          let coercion, shape =
            Profile.record_call "check_sig" (fun () ->
              Includemod.compunit initial_env ~mark:Mark_positive
                sourcefile sg intf_file dclsig shape)
          in
          Typecore.force_delayed_checks ();
          Typecore.optimise_allocations ();
          (* It is important to run these checks after the inclusion test above,
             so that value declarations which are not used internally but
             exported are not reported as being unused. *)
<<<<<<< HEAD
          Profile.record_call "save_cmt" (fun () ->
            let shape = Shape.local_reduce shape in
            let annots = Cmt_format.Implementation str in
            Cmt_format.save_cmt (outputprefix ^ ".cmt") modulename
              annots (Some sourcefile) initial_env None (Some shape);
            gen_annot outputprefix sourcefile annots);
=======
          let shape = Shape.local_reduce shape in
          let annots = Cmt_format.Implementation str in
          Cmt_format.save_cmt (outputprefix ^ ".cmt") modulename
            annots (Some sourcefile) initial_env None (Some shape);
          Cms_format.save_cms (outputprefix ^ ".cms") modulename
            (Some sourcefile) (Some shape);
          gen_annot outputprefix sourcefile annots;
>>>>>>> f9809934
          { structure = str;
            coercion;
            shape;
            signature = dclsig
          }
        end else begin
          Location.prerr_warning (Location.in_file sourcefile)
            Warnings.Missing_mli;
          let coercion, shape =
            Profile.record_call "check_sig" (fun () ->
              Includemod.compunit initial_env ~mark:Mark_positive
                sourcefile sg "(inferred signature)" simple_sg shape)
          in
          check_nongen_signature finalenv simple_sg;
          normalize_signature simple_sg;
          Typecore.force_delayed_checks ();
          Typecore.optimise_allocations ();
          (* See comment above. Here the target signature contains all
             the value being exported. We can still capture unused
             declarations like "let x = true;; let x = 1;;", because in this
             case, the inferred signature contains only the last declaration. *)
          let shape = Shape.local_reduce shape in
          if not !Clflags.dont_write_files then begin
            let alerts = Builtin_attributes.alerts_of_str ast in
            let cmi =
              Profile.record_call "save_cmi" (fun () ->
                Env.save_signature ~alerts
                  simple_sg modulename (outputprefix ^ ".cmi"))
            in
<<<<<<< HEAD
            Profile.record_call "save_cmt" (fun () ->
              let annots = Cmt_format.Implementation str in
              Cmt_format.save_cmt  (outputprefix ^ ".cmt") modulename
                annots (Some sourcefile) initial_env (Some cmi) (Some shape);
              gen_annot outputprefix sourcefile annots);
=======
            let annots = Cmt_format.Implementation str in
            Cmt_format.save_cmt  (outputprefix ^ ".cmt") modulename
              annots (Some sourcefile) initial_env (Some cmi) (Some shape);
            Cms_format.save_cms  (outputprefix ^ ".cms") modulename
              (Some sourcefile) (Some shape);
            gen_annot outputprefix sourcefile annots
>>>>>>> f9809934
          end;
          { structure = str;
            coercion;
            shape;
            signature = simple_sg
          }
        end
      end
    )
    ~exceptionally:(fun () ->
<<<<<<< HEAD
        Profile.record_call "save_cmt" (fun () ->
          let annots =
            Cmt_format.Partial_implementation
              (Array.of_list (Cmt_format.get_saved_types ()))
          in
          Cmt_format.save_cmt  (outputprefix ^ ".cmt") modulename
            annots (Some sourcefile) initial_env None None;
          gen_annot outputprefix sourcefile annots)
=======
        let annots =
          Cmt_format.Partial_implementation
            (Array.of_list (Cmt_format.get_saved_types ()))
        in
        Cmt_format.save_cmt  (outputprefix ^ ".cmt") modulename
          annots (Some sourcefile) initial_env None None;
        Cms_format.save_cms  (outputprefix ^ ".cms") modulename
          (Some sourcefile) None;
        gen_annot outputprefix sourcefile annots
>>>>>>> f9809934
      )

let save_signature modname tsg outputprefix source_file initial_env cmi =
  Cmt_format.save_cmt  (outputprefix ^ ".cmti") modname
    (Cmt_format.Interface tsg) (Some source_file) initial_env (Some cmi) None;
  Cms_format.save_cms  (outputprefix ^ ".cmsi") modname
    (Some source_file) None

let type_interface env ast =
  transl_signature env ast

(* "Packaging" of several compilation units into one unit
   having them as sub-modules.  *)

let package_signatures units =
  let units_with_ids =
    List.map
      (fun (name, sg) ->
        let name = name |> Compilation_unit.Name.to_string in
        let oldid = Ident.create_persistent name in
        let newid = Ident.create_local name in
        (oldid, newid, sg))
      units
  in
  let subst =
    List.fold_left
      (fun acc (oldid, newid, _) ->
        Subst.add_module oldid (Pident newid) acc)
      Subst.identity units_with_ids
  in
  List.map
    (fun (_, newid, sg) ->
      (* This signature won't be used for anything, it'll just be saved in a cmi
         and cmt. *)
      let sg = Subst.signature Make_local subst sg in
      let md =
        { md_type=Mty_signature sg;
          md_attributes=[];
          md_loc=Location.none;
          md_uid = Uid.mk ~current_unit:(Env.get_unit_name ());
        }
      in
      Sig_module(newid, Mp_present, md, Trec_not, Exported))
    units_with_ids

let package_units initial_env objfiles cmifile modulename =
  (* Read the signatures of the units *)
  let units =
    List.map
      (fun f ->
         let pref = chop_extensions f in
         let unit =
           pref
           |> Filename.basename
           |> String.capitalize_ascii
           |> Compilation_unit.Name.of_string
         in
         let modname = Compilation_unit.create_child modulename unit in
         let sg = Env.read_signature modname (pref ^ ".cmi") in
         if Filename.check_suffix f ".cmi" &&
            not(Mtype.no_code_needed_sig Env.initial_safe_string sg)
         then raise(Error(Location.none, Env.empty,
                          Implementation_is_required f));
         Compilation_unit.name modname,
         Env.read_signature modname (pref ^ ".cmi"))
      objfiles in
  (* Compute signature of packaged unit *)
  Ident.reinit();
  let sg = package_signatures units in
  (* Compute the shape of the package *)
  let prefix = Filename.remove_extension cmifile in
  let pack_uid = Uid.of_compilation_unit_id modulename in
  let shape =
    List.fold_left (fun map (name, _sg) ->
      let name = Compilation_unit.Name.to_string name in
      let id = Ident.create_persistent name in
      Shape.Map.add_module map id (Shape.for_persistent_unit name)
    ) Shape.Map.empty units
    |> Shape.str ~uid:pack_uid
  in
  (* See if explicit interface is provided *)
  let mlifile = prefix ^ !Config.interface_suffix in
  if Sys.file_exists mlifile then begin
    if not (Sys.file_exists cmifile) then begin
      raise(Error(Location.in_file mlifile, Env.empty,
                  Interface_not_compiled mlifile))
    end;
    let dclsig = Env.read_signature modulename cmifile in
    let cc, _shape =
      Includemod.compunit initial_env ~mark:Mark_both
        "(obtained by packing)" sg mlifile dclsig shape
    in
    Cmt_format.save_cmt  (prefix ^ ".cmt") modulename
      (Cmt_format.Packed (sg, objfiles)) None initial_env  None (Some shape);
    Cms_format.save_cms  (prefix ^ ".cms") modulename
      None (Some shape);
    cc
  end else begin
    (* Determine imports *)
    let unit_names = List.map fst units in
    let imports =
      List.filter (fun import ->
          let name = Import_info.name import in
          not (List.mem name unit_names))
        (Env.imports()) in
    (* Write packaged signature *)
    if not !Clflags.dont_write_files then begin
      let cmi =
        Env.save_signature_with_imports ~alerts:Misc.Stdlib.String.Map.empty
          sg modulename
          (prefix ^ ".cmi") (Array.of_list imports)
      in
      Cmt_format.save_cmt (prefix ^ ".cmt")  modulename
        (Cmt_format.Packed (cmi.Cmi_format.cmi_sign, objfiles)) None initial_env
        (Some cmi) (Some shape);
      Cms_format.save_cms (prefix ^ ".cms")  modulename
        None (Some shape);
    end;
    Tcoerce_none
  end


(* Error report *)


open Printtyp

let report_error ~loc _env = function
    Cannot_apply mty ->
      Location.errorf ~loc
        "@[This module is not a functor; it has type@ %a@]" modtype mty
  | Not_included errs ->
      let main = Includemod_errorprinter.err_msgs errs in
      Location.errorf ~loc "@[<v>Signature mismatch:@ %t@]" main
  | Not_included_functor errs ->
      let main = Includemod_errorprinter.err_msgs errs in
      Location.errorf ~loc
        "@[<v>Signature mismatch in included functor's parameter:@ %t@]" main
  | Cannot_eliminate_dependency (dep_type, mty) ->
      let hint =
        match dep_type with
        | Functor_applied -> "Please bind the argument to a module identifier"
        | Functor_included -> "This functor can't be included directly; please \
                               apply it to an explicit argument"
      in
      Location.errorf ~loc
        "@[This functor has type@ %a@ \
           The parameter cannot be eliminated in the result type.@ \
           %s.@]" modtype mty hint
  | Signature_expected ->
      Location.errorf ~loc "This module type is not a signature"
  | Structure_expected mty ->
      Location.errorf ~loc
        "@[This module is not a structure; it has type@ %a" modtype mty
  | Functor_expected mty ->
      Location.errorf ~loc
        "@[This module is not a functor; it has type@ %a" modtype mty
  | Signature_parameter_expected mty ->
      Location.errorf ~loc
        "@[The type of this functor is:@ %a. @ Its parameter is not a signature."
        modtype mty
  | Signature_result_expected mty ->
      Location.errorf ~loc
        "@[The type of this functor's result is not includable; it is@ %a"
        modtype mty
  | Recursive_include_functor ->
      Location.errorf ~loc
        "@[Including a functor is not supported in recursive module signatures @]"
  | With_no_component lid ->
      Location.errorf ~loc
        "@[The signature constrained by `with' has no component named %a@]"
        longident lid
  | With_mismatch(lid, explanation) ->
      let main = Includemod_errorprinter.err_msgs explanation in
      Location.errorf ~loc
        "@[<v>\
           @[In this `with' constraint, the new definition of %a@ \
             does not match its original definition@ \
             in the constrained signature:@]@ \
           %t@]"
        longident lid main
  | With_makes_applicative_functor_ill_typed(lid, path, explanation) ->
      let main = Includemod_errorprinter.err_msgs explanation in
      Location.errorf ~loc
        "@[<v>\
           @[This `with' constraint on %a makes the applicative functor @ \
             type %s ill-typed in the constrained signature:@]@ \
           %t@]"
        longident lid (Path.name path) main
  | With_changes_module_alias(lid, id, path) ->
      Location.errorf ~loc
        "@[<v>\
           @[This `with' constraint on %a changes %s, which is aliased @ \
             in the constrained signature (as %s)@].@]"
        longident lid (Path.name path) (Ident.name id)
  | With_cannot_remove_constrained_type ->
      Location.errorf ~loc
        "@[<v>Destructive substitutions are not supported for constrained @ \
              types (other than when replacing a type constructor with @ \
              a type constructor with the same arguments).@]"
  | With_cannot_remove_packed_modtype (p,mty) ->
      Location.errorf ~loc
        "This `with' constraint@ %s := %a@ makes a packed module ill-formed."
        (Path.name p) Printtyp.modtype mty
  | Repeated_name(kind, name) ->
      Location.errorf ~loc
        "@[Multiple definition of the %s name %s.@ \
         Names must be unique in a given structure or signature.@]"
        (Sig_component_kind.to_string kind) name
  | Non_generalizable typ ->
      Location.errorf ~loc
        "@[The type of this expression,@ %a,@ \
           contains type variables that cannot be generalized@]" type_scheme typ
  | Non_generalizable_module mty ->
      Location.errorf ~loc
        "@[The type of this module,@ %a,@ \
           contains type variables that cannot be generalized@]" modtype mty
  | Implementation_is_required intf_name ->
      Location.errorf ~loc
        "@[The interface %a@ declares values, not just types.@ \
           An implementation must be provided.@]"
        Location.print_filename intf_name
  | Interface_not_compiled intf_name ->
      Location.errorf ~loc
        "@[Could not find the .cmi file for interface@ %a.@]"
        Location.print_filename intf_name
  | Not_allowed_in_functor_body ->
      Location.errorf ~loc
        "@[This expression creates fresh types.@ %s@]"
        "It is not allowed inside applicative functors."
  | Not_includable_in_functor_body ->
      Location.errorf ~loc
        "@[This functor creates fresh types when applied.@ %s@]"
        "Including it is not allowed inside applicative functors."
  | Not_a_packed_module ty ->
      Location.errorf ~loc
        "This expression is not a packed module. It has type@ %a"
        type_expr ty
  | Incomplete_packed_module ty ->
      Location.errorf ~loc
        "The type of this packed module contains variables:@ %a"
        type_expr ty
  | Scoping_pack (lid, ty) ->
      Location.errorf ~loc
        "The type %a in this module cannot be exported.@ \
        Its type contains local dependencies:@ %a" longident lid type_expr ty
  | Recursive_module_require_explicit_type ->
      Location.errorf ~loc "Recursive modules require an explicit module type."
  | Apply_generative ->
      Location.errorf ~loc
        "This is a generative functor. It can only be applied to ()"
  | Cannot_scrape_alias p ->
      Location.errorf ~loc
        "This is an alias for module %a, which is missing"
        path p
  | Cannot_scrape_package_type p ->
      Location.errorf ~loc
        "The type of this packed module refers to %a, which is missing"
        path p
  | Badly_formed_signature (context, err) ->
      Location.errorf ~loc "@[In %s:@ %a@]" context Typedecl.report_error err
  | Cannot_hide_id Illegal_shadowing
      { shadowed_item_kind; shadowed_item_id; shadowed_item_loc;
        shadower_id; user_id; user_kind; user_loc } ->
      let shadowed_item_kind= Sig_component_kind.to_string shadowed_item_kind in
      Location.errorf ~loc
        "@[<v>Illegal shadowing of included %s %a by %a@ \
         %a:@;<1 2>%s %a came from this include@ \
         %a:@;<1 2>The %s %s has no valid type if %a is shadowed@]"
        shadowed_item_kind Ident.print shadowed_item_id Ident.print shadower_id
        Location.print_loc shadowed_item_loc
        (String.capitalize_ascii shadowed_item_kind)
        Ident.print shadowed_item_id
        Location.print_loc user_loc
        (Sig_component_kind.to_string user_kind) (Ident.name user_id)
        Ident.print shadowed_item_id
  | Cannot_hide_id Appears_in_signature
      { opened_item_kind; opened_item_id; user_id; user_kind; user_loc } ->
      let opened_item_kind= Sig_component_kind.to_string opened_item_kind in
      Location.errorf ~loc
        "@[<v>The %s %a introduced by this open appears in the signature@ \
         %a:@;<1 2>The %s %s has no valid type if %a is hidden@]"
        opened_item_kind Ident.print opened_item_id
        Location.print_loc user_loc
        (Sig_component_kind.to_string user_kind) (Ident.name user_id)
        Ident.print opened_item_id
  | Invalid_type_subst_rhs ->
      Location.errorf ~loc "Only type synonyms are allowed on the right of :="
  | Unpackable_local_modtype_subst p ->
      Location.errorf ~loc
        "The module type@ %s@ is not a valid type for a packed module:@ \
         it is defined as a local substitution for a non-path module type."
        (Path.name p)

let report_error env ~loc err =
  Printtyp.wrap_printing_env ~error:true env
    (fun () -> report_error env ~loc err)

let () =
  Location.register_error_of_exn
    (function
      | Error (loc, env, err) ->
        Some (report_error ~loc env err)
      | Error_forward err ->
        Some err
      | _ ->
        None
    )

let reset ~preserve_persistent_env =
  Env.reset_cache ~preserve_persistent_env;
  Envaux.reset_cache ~preserve_persistent_env;
  Typetexp.TyVarEnv.reset ()<|MERGE_RESOLUTION|>--- conflicted
+++ resolved
@@ -3193,22 +3193,14 @@
           (* It is important to run these checks after the inclusion test above,
              so that value declarations which are not used internally but
              exported are not reported as being unused. *)
-<<<<<<< HEAD
           Profile.record_call "save_cmt" (fun () ->
             let shape = Shape.local_reduce shape in
             let annots = Cmt_format.Implementation str in
             Cmt_format.save_cmt (outputprefix ^ ".cmt") modulename
               annots (Some sourcefile) initial_env None (Some shape);
+            Cms_format.save_cms (outputprefix ^ ".cms") modulename
+              (Some sourcefile) (Some shape);
             gen_annot outputprefix sourcefile annots);
-=======
-          let shape = Shape.local_reduce shape in
-          let annots = Cmt_format.Implementation str in
-          Cmt_format.save_cmt (outputprefix ^ ".cmt") modulename
-            annots (Some sourcefile) initial_env None (Some shape);
-          Cms_format.save_cms (outputprefix ^ ".cms") modulename
-            (Some sourcefile) (Some shape);
-          gen_annot outputprefix sourcefile annots;
->>>>>>> f9809934
           { structure = str;
             coercion;
             shape;
@@ -3238,20 +3230,13 @@
                 Env.save_signature ~alerts
                   simple_sg modulename (outputprefix ^ ".cmi"))
             in
-<<<<<<< HEAD
             Profile.record_call "save_cmt" (fun () ->
               let annots = Cmt_format.Implementation str in
               Cmt_format.save_cmt  (outputprefix ^ ".cmt") modulename
                 annots (Some sourcefile) initial_env (Some cmi) (Some shape);
-              gen_annot outputprefix sourcefile annots);
-=======
-            let annots = Cmt_format.Implementation str in
-            Cmt_format.save_cmt  (outputprefix ^ ".cmt") modulename
-              annots (Some sourcefile) initial_env (Some cmi) (Some shape);
-            Cms_format.save_cms  (outputprefix ^ ".cms") modulename
-              (Some sourcefile) (Some shape);
-            gen_annot outputprefix sourcefile annots
->>>>>>> f9809934
+              Cms_format.save_cms  (outputprefix ^ ".cms") modulename
+                (Some sourcefile) (Some shape);
+              gen_annot outputprefix sourcefile annots)
           end;
           { structure = str;
             coercion;
@@ -3262,7 +3247,6 @@
       end
     )
     ~exceptionally:(fun () ->
-<<<<<<< HEAD
         Profile.record_call "save_cmt" (fun () ->
           let annots =
             Cmt_format.Partial_implementation
@@ -3270,18 +3254,9 @@
           in
           Cmt_format.save_cmt  (outputprefix ^ ".cmt") modulename
             annots (Some sourcefile) initial_env None None;
+          Cms_format.save_cms  (outputprefix ^ ".cms") modulename
+            (Some sourcefile) None;
           gen_annot outputprefix sourcefile annots)
-=======
-        let annots =
-          Cmt_format.Partial_implementation
-            (Array.of_list (Cmt_format.get_saved_types ()))
-        in
-        Cmt_format.save_cmt  (outputprefix ^ ".cmt") modulename
-          annots (Some sourcefile) initial_env None None;
-        Cms_format.save_cms  (outputprefix ^ ".cms") modulename
-          (Some sourcefile) None;
-        gen_annot outputprefix sourcefile annots
->>>>>>> f9809934
       )
 
 let save_signature modname tsg outputprefix source_file initial_env cmi =
